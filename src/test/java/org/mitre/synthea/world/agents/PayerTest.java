package org.mitre.synthea.world.agents;

import static org.junit.Assert.assertEquals;
import static org.junit.Assert.assertFalse;
import static org.junit.Assert.assertNotEquals;
import static org.junit.Assert.assertNotNull;
import static org.junit.Assert.assertNull;
import static org.junit.Assert.assertTrue;

<<<<<<< HEAD
=======
import java.math.BigDecimal;
import java.util.HashMap;
import java.util.Map;
>>>>>>> eac0b574
import java.util.UUID;

import org.junit.AfterClass;
import org.junit.Before;
import org.junit.BeforeClass;
import org.junit.Test;

import org.mitre.synthea.TestHelper;
import org.mitre.synthea.helpers.Config;
import org.mitre.synthea.helpers.Utilities;
import org.mitre.synthea.modules.HealthInsuranceModule;
<<<<<<< HEAD
import org.mitre.synthea.world.agents.behaviors.planeligibility.PlanEligibilityFinder;
import org.mitre.synthea.world.agents.behaviors.planeligibility.QualifyingAttributesEligibility;
=======
import org.mitre.synthea.modules.QualityOfLifeModule;
import org.mitre.synthea.world.concepts.Claim;
>>>>>>> eac0b574
import org.mitre.synthea.world.concepts.Costs;
import org.mitre.synthea.world.concepts.HealthRecord;
import org.mitre.synthea.world.concepts.HealthRecord.Code;
import org.mitre.synthea.world.concepts.HealthRecord.Encounter;
import org.mitre.synthea.world.concepts.HealthRecord.EncounterType;
import org.mitre.synthea.world.concepts.healthinsurance.InsurancePlan;
import org.mitre.synthea.world.geography.Location;

public class PayerTest {

  private static String testState;
  // Covers all healthcare.
  private static Payer testPrivatePayer1;
  // Covers only wellness encounters.
  private static Payer testPrivatePayer2;
  private static HealthInsuranceModule healthInsuranceModule;
  private static Person person;
  private static double medicaidLevel;
  private static double povertyLevel;
  private static long mandateTime;
  private static long sixMonths = Utilities.convertTime("months", 6);

  /**
   * Setup for Payer Tests.
   * @throws Exception on configuration loading error
   */
  @BeforeClass
  public static void setup() throws Exception {
    TestHelper.loadTestProperties();
    testState = Config.get("test_state.default", "Massachusetts");
    // Set up Medicaid numbers.
    healthInsuranceModule = new HealthInsuranceModule();
    povertyLevel =
            Config.getAsDouble("generate.demographics.socioeconomic.income.poverty", 11000);
    medicaidLevel = 1.33 * povertyLevel;
    // Set up Mandate year.
    int mandateYear = Integer.parseInt(Config.get("generate.insurance.mandate.year", "2006"));
    mandateTime = Utilities.convertCalendarYearsToTime(mandateYear);
    Config.set("generate.payers.insurance_companies.default_file",
        "generic/payers/test_payers.csv");
    Config.set("generate.payers.insurance_plans.default_file",
        "generic/payers/test_plans.csv");
    // Force medicare for test settings
    Config.set("generate.payers.insurance_companies.medicare", "Medicare");
    Config.set("generate.payers.insurance_companies.medicaid", "Medicaid");
    Config.set("generate.payers.insurance_companies.dual_eligible", "Dual Eligible");
  }

  /**
   * Setup before each test.
   */
  @Before
  public void before() {
    Config.set("generate.payers.insurance_companies.default_file",
        "generic/payers/test_payers.csv");
    // Clear any Payers that may have already been statically loaded.
    PayerManager.clear();
    PayerManager.loadPayers(new Location(testState, null));
    // Load the two test payers.
    testPrivatePayer1 = PayerManager.getPrivatePayers().get(0);
    testPrivatePayer2 = PayerManager.getPrivatePayers().get(1);
  }

  /**
   * Clean up after tests.
   */
  @AfterClass
  public static void cleanup() {
    Config.set("generate.payers.insurance_companies.default_file",
        "payers/insurance_companies.csv");
    Config.set("generate.payers.insurance_plans.default_file", "payers/insurance_plans.csv");
  }

  @Test
  public void incrementCustomers() {
    long time = Utilities.convertCalendarYearsToTime(1930);
    Person firstPerson = new Person(0L);
    firstPerson.attributes.put(Person.ID, UUID.randomUUID().toString());
    firstPerson.attributes.put(Person.OCCUPATION_LEVEL, 1.0);
    firstPerson.attributes.put(Person.BIRTHDATE, time);
    firstPerson.attributes.put(Person.GENDER, "F");
    firstPerson.attributes.put(Person.INCOME, 100000);
    // Payer has firstPerson customer from the ages of 0 - 11.
    processInsuranceForAges(firstPerson, 0, 11);

    Person secondPerson = new Person(0L);
    secondPerson.attributes.put(Person.ID, UUID.randomUUID().toString());
    secondPerson.attributes.put(Person.OCCUPATION_LEVEL, 0.001);
    secondPerson.attributes.put(Person.BIRTHDATE, time);
    secondPerson.attributes.put(Person.GENDER, "F");
    secondPerson.attributes.put(Person.INCOME, (int) medicaidLevel - 10);
    // Person should have medicaid from the ages of 0 - 9.
    processInsuranceForAges(secondPerson, 0, 9);
    // Person should have private insurance from the ages of 10 - 23.
    secondPerson.attributes.put(Person.INCOME, 100000);
    processInsuranceForAges(secondPerson, 10, 23);
    // Person should have medicaid from the ages of 24 - 54.
    secondPerson.attributes.put(Person.INCOME, (int) medicaidLevel - 10);
    processInsuranceForAges(secondPerson, 24, 54);
    // Person should have private insurance from the ages of 55 - 60.
    secondPerson.attributes.put(Person.INCOME, 100000);
    processInsuranceForAges(secondPerson, 55, 60);

    // Ensure the first person was with the Payers for 12 years.
    assertEquals(12, testPrivatePayer1.getCustomerUtilization(firstPerson)
        + testPrivatePayer2.getCustomerUtilization(firstPerson));
    // Ensure the second person was with the Payers for 20 years.
    assertEquals(20, testPrivatePayer1.getCustomerUtilization(secondPerson)
        + testPrivatePayer2.getCustomerUtilization(secondPerson));
    assertEquals(41, PayerManager.getGovernmentPayer(PayerManager.MEDICAID)
        .getCustomerUtilization(secondPerson));
    // Ensure that there were betwen 2 and 4 unique customers for the Payers.
    assertTrue(testPrivatePayer1.getUniqueCustomers()
        + testPrivatePayer2.getUniqueCustomers() >= 2);
    assertTrue(testPrivatePayer1.getUniqueCustomers()
        + testPrivatePayer2.getUniqueCustomers() <= 4);
  }

  /**
   * Sets the person's payer for the given year range.
   */
  private void processInsuranceForAges(Person person, int startAge, int endAge) {
    HealthInsuranceModule him = new HealthInsuranceModule();
    long birthDate = (long) person.attributes.get(Person.BIRTHDATE);
    long currentTime = birthDate;
    for (int currentAge = startAge; currentAge <= endAge; currentAge++) {
      currentTime = birthDate + Utilities.convertTime("years", currentAge);
      for (int week = 0; week < 52; week++) {
        // Person checks to pay premiums every week.
        long ctime = currentTime + Utilities.convertTime("weeks", week);
        him.process(person, ctime);
      }
    }
  }

  @Test
  public void incrementEncounters() {
    long time = Utilities.convertCalendarYearsToTime(1968);
    person = new Person(0L);
    person.attributes.put(Person.BIRTHDATE, time);
    person.coverage.setPlanAtTime(time, testPrivatePayer1.getPlans().iterator().next());
    HealthRecord healthRecord = new HealthRecord(person);

    Code code = new Code("SNOMED-CT","705129","Fake Code");

    Encounter fakeEncounter = healthRecord.encounterStart(time, EncounterType.INPATIENT);
    fakeEncounter.codes.add(code);
    fakeEncounter.provider = new Provider();
    healthRecord.encounterEnd(time, EncounterType.INPATIENT);
    fakeEncounter = healthRecord.encounterStart(time, EncounterType.AMBULATORY);
    fakeEncounter.provider = new Provider();
    fakeEncounter.codes.add(code);
    healthRecord.encounterEnd(time, EncounterType.AMBULATORY);
    fakeEncounter = healthRecord.encounterStart(0L, EncounterType.EMERGENCY);
    fakeEncounter.codes.add(code);
    fakeEncounter.provider = new Provider();
    healthRecord.encounterEnd(time, EncounterType.EMERGENCY);

    assertEquals(3, testPrivatePayer1.getEncountersCoveredCount());
  }

  @Test
  public void receiveMedicareAgeEligible() {
    int currentYear = 1900;
    long birthTime = Utilities.convertCalendarYearsToTime(currentYear);
    person = new Person(0L);
    person.attributes.put(Person.BIRTHDATE, birthTime);
    person.attributes.put(Person.GENDER, "F");
    person.attributes.put(Person.OCCUPATION_LEVEL, 1.0);
    person.attributes.put("end_stage_renal_disease", false);
    // Above Medicaid Income Level.
    person.attributes.put(Person.INCOME, (int) medicaidLevel * 100);
    long timestep = Config.getAsLong("generate.timestep");
    // Process the person's health insurance for 64 years, should have private insurance for all.
    for (int age = 0; age < 65; age++) {
      long currentTime = Utilities.convertCalendarYearsToTime(currentYear) + timestep;
      healthInsuranceModule.process(person, currentTime);
      assertEquals(PayerManager.PRIVATE_OWNERSHIP,
          person.coverage.getPlanAtTime(currentTime).getPayer().getOwnership());
      currentYear++;
    }
    // Process their insurance for ages 65-69, should have medicare every year.
    for (int age = 65; age < 70; age++) {
      long currentTime = Utilities.convertCalendarYearsToTime(currentYear) + timestep * 3;
      healthInsuranceModule.process(person, currentTime);
      assertTrue(person.coverage.getPlanAtTime(currentTime).isMedicarePlan());
      assertTrue(person.coverage.getPlanAtTime(currentTime).accepts(person, currentTime));
      currentYear++;
    }
  }

  @Test
  public void receiveMedicareEsrdEligible() {
    // ESRD
    person = new Person(0L);
    person.attributes.put(Person.BIRTHDATE, 0L);
    person.attributes.put(Person.GENDER, "M");
    person.attributes.put("end_stage_renal_disease", true);
    person.attributes.put(Person.OCCUPATION_LEVEL, 1.0);
    // Above Medicaid Income Level.
    person.attributes.put(Person.INCOME, (int) medicaidLevel * 100);
    healthInsuranceModule.process(person, 0L);
    assertEquals(PayerManager.getGovernmentPayer(PayerManager.MEDICARE),
        person.coverage.getPlanAtTime(0L).getPayer());
  }

  @Test
  public void receiveMedicareSsdBreastCancerEligible() {
    long time = Utilities.convertCalendarYearsToTime(1980);
    person = new Person(0L);
    person.attributes.put(Person.BIRTHDATE, time);
    person.attributes.put(Person.GENDER, "F");
    person.record.conditionStart(time, "254837009");
    person.attributes.put(Person.OCCUPATION_LEVEL, 1.0);
    // Above Medicaid Income Level.
    person.attributes.put(Person.INCOME, (int) medicaidLevel * 100);
    healthInsuranceModule.process(person, time);
    assertEquals(PayerManager.getGovernmentPayer(PayerManager.MEDICARE),
        person.coverage.getPlanAtTime(time).getPayer());
  }

  @Test
  public void receiveMedicaidPregnancyElgible() {
    long time = Utilities.convertCalendarYearsToTime(1980);
    person = new Person(0L);
    person.attributes.put(Person.BIRTHDATE, time);
    person.attributes.put(Person.GENDER, "F");
    person.attributes.put("pregnant", true);
    person.attributes.put(Person.OCCUPATION_LEVEL, 1.0);
    // A pregnant person is eligble in MA when their income is less than 2 * the poverty level.
    person.attributes.put(Person.INCOME, (int) (povertyLevel * 2) - 1);
    healthInsuranceModule.process(person, time);
    assertEquals(PayerManager.MEDICAID,
        person.coverage.getPlanAtTime(time).getPayer().getName());
    assertTrue(person.coverage.getPlanAtTime(time).accepts(person, time));
  }

  @Test
  public void receiveMedicaidPovertyEligible() {
    // Poverty Level
    person = new Person(0L);
    person.attributes.put(Person.BIRTHDATE, 0L);
    person.attributes.put(Person.GENDER, "F");
    person.attributes.put(Person.OCCUPATION_LEVEL, 1.0);
    person.attributes.put(Person.BLINDNESS, false);
    // Below Medicaid Income Level.
    person.attributes.put(Person.INCOME, (int) medicaidLevel - 1);
    healthInsuranceModule.process(person, 0L);
    assertEquals("Medicaid", person.coverage.getPlanAtTime(0L).getPayer().getName());
  }

  @Test
  public void receiveMedicaidBlindnessEligble() {
    // Blindness
    person = new Person(0L);
    person.attributes.put(Person.BIRTHDATE, 0L);
    person.attributes.put(Person.GENDER, "M");
    person.attributes.put(Person.BLINDNESS, true);
    person.attributes.put(Person.OCCUPATION_LEVEL, 1.0);
    // Above Medicaid Income Level.
    person.attributes.put(Person.INCOME, (int) medicaidLevel * 100);
    healthInsuranceModule.process(person, 0L);
    assertEquals("Medicaid", person.coverage.getPlanAtTime(0L).getPayer().getName());
  }

  @Test
  public void receiveMedicaidMnilEligble() {
    long time = Utilities.convertCalendarYearsToTime(1980);
    // Receive Medciare after having too high of an income, but later qualifying for MNIL.
    person = new Person(0L);
    person.attributes.put(Person.BIRTHDATE, time);
    person.attributes.put(Person.GENDER, "M");
    person.attributes.put(Person.OCCUPATION_LEVEL, 0.1);

    // The minimum income that does not qualify for MA Medicaid at age 0 is 12880 * 2.0 + 1 = 25761
    person.attributes.put(Person.INCOME, (int) 25761);
    healthInsuranceModule.process(person, time);
    // They should have not have Medicaid in this first year.
    assertNotEquals("Medicaid", person.coverage.getPlanAtTime(time).getPayer().getName());
    // The MA yearly spenddown amount is $6264. They need to incur $19499 in healthcare expenses.
    person.coverage.getPlanRecordAtTime(time).incrementExpenses(19699);
    // Now process their insurance and they should switch to Medicaid.
    time += Utilities.convertTime("years", 1.001);
    healthInsuranceModule.process(person, time);
    assertEquals("Medicaid", person.coverage.getPlanAtTime(time).getPayer().getName());
  }

  @Test
  public void receiveDualEligible() {
    long birthTime = System.currentTimeMillis();
    long age65Time = birthTime + Utilities.convertTime("years", 65) + sixMonths;

    // Below Poverty Level and Over 65, thus Dual Eligble.
    person = new Person(0L);
    person.attributes.put(Person.BIRTHDATE, birthTime);
    person.attributes.put(Person.GENDER, "M");
    person.attributes.put(Person.OCCUPATION_LEVEL, 1.0);
    // Below Medicaid Income Level.
    person.attributes.put(Person.INCOME, (int) medicaidLevel - 1);
    // Check that their previous payer is Medicaid.
    long age64Time = birthTime + Utilities.convertTime("years", 64) + sixMonths;
    person.coverage.setPlanAtTime(age64Time,
        testPrivatePayer1.getPlans().stream().iterator().next());
    healthInsuranceModule.process(person, age64Time);
    assertEquals(PayerManager.MEDICAID,
        person.coverage.getPlanAtTime(age64Time).getPayer().getName());
    // The person is now 65 and qualifies for Medicare in addition to Medicaid.
    healthInsuranceModule.process(person, age65Time);
    assertEquals(PayerManager.DUAL_ELIGIBLE,
        person.coverage.getPlanAtTime(age65Time).getPayer().getName());
    assertTrue(person.coverage.getPlanAtTime(age65Time)
        .accepts(person, age65Time));
  }

  @Test
  public void receiveNoInsurance() {
<<<<<<< HEAD
    // Person's income cannot afford the test private insurance.
    InsurancePlan plan = testPrivatePayer1.getPlans().iterator().next();
    double monthlyPremium = plan.getMonthlyPremium();
    double deductible = plan.getDeductible();
    double totalYearlyCost = (monthlyPremium * 12) + deductible;
    long birthTime = Utilities.convertCalendarYearsToTime(1980);
=======
    /* Person is poorer than can afford the test insurance */
    BigDecimal monthlyPremium = testPrivatePayer1.getMonthlyPremium();
    BigDecimal deductible = testPrivatePayer1.getDeductible();
    BigDecimal totalYearlyCost = monthlyPremium.multiply(BigDecimal.valueOf(12)).add(deductible);
>>>>>>> eac0b574

    person = new Person(0L);
    person.attributes.put(Person.BIRTHDATE, birthTime);
    person.attributes.put(Person.GENDER, "F");
    person.attributes.put(Person.OCCUPATION_LEVEL, 0.001);
<<<<<<< HEAD
    // Give the person an income lower than the totalYearlyCost divided by the max
    // income ratio a person is willing to spend on health insurance.
    // This value is greater than a 0-year-old's poverty multiplier in MA (2 * 12880).
    double costThreshold = ((double) totalYearlyCost)
        / Config.getAsDouble("generate.payers.insurance_plans.income_premium_ratio");
    person.attributes.put(Person.INCOME, (int) costThreshold - 10);

    healthInsuranceModule.process(person, birthTime);
    InsurancePlan newPlan = person.coverage.getPlanAtTime(birthTime);
    assertTrue(newPlan.isNoInsurance());
=======
    // Give the person an income lower than the totalYearlyCost.
    BigDecimal income = totalYearlyCost.subtract(BigDecimal.ONE);
    person.attributes.put(Person.INCOME, income.intValue());
    // Set the medicaid poverty level to be lower than their income
    Config.set("generate.demographics.socioeconomic.income.poverty",
        Integer.toString(income.subtract(BigDecimal.ONE).intValue()));
    HealthInsuranceModule.medicaidLevel = Config.getAsDouble(
            "generate.demographics.socioeconomic.income.poverty", 11000);
>>>>>>> eac0b574

  }

  @Test
  public void receivePrivateInsurancePostMandate() {
    // Post 2006 Mandate.
    long time = mandateTime + Utilities.convertTime("years", 50);
    person = new Person(0L);
    person.attributes.put(Person.BIRTHDATE, time);
    person.attributes.put(Person.GENDER, "F");
    person.attributes.put(Person.OCCUPATION_LEVEL, 1.0);
    // Barely above Medicaid Income Level.
    person.attributes.put(Person.INCOME, (int) medicaidLevel + 100);
    healthInsuranceModule.process(person, time);
    assertFalse(person.coverage.getPlanAtTime(time).isNoInsurance());
  }

  @Test
  public void receivePrivateInsuranceWithWealth() {
    // Wealthy Enough to Purchase Private Insurance.
    long time = mandateTime - Utilities.convertTime("years", 50);
    person = new Person(0L);
    person.attributes.put(Person.BIRTHDATE, time);
    person.attributes.put(Person.GENDER, "F");
    person.attributes.put(Person.OCCUPATION_LEVEL, 1.0);
    // Above Medicaid Income Level.
    person.attributes.put(Person.INCOME, (int) medicaidLevel * 100);
    healthInsuranceModule.process(person, time);
    assertFalse(person.coverage.getPlanAtTime(time).isNoInsurance());
  }

  @Test
  public void overwriteInsurance() {
    person = new Person(0L);
    person.attributes.put(Person.BIRTHDATE, 0L);
    InsurancePlan plan = testPrivatePayer1.getPlans().iterator().next();
    person.coverage.setPlanAtTime(0L, plan);
    person.coverage.setPlanAtTime(0L, plan);
    assertEquals(2, person.coverage.getPlanHistory().size());
  }

  @Test
  public void loadGovernmentPayers() {
    assertNotNull(PayerManager.getGovernmentPayer(PayerManager.MEDICARE));
    assertNotNull(PayerManager.getGovernmentPayer(PayerManager.MEDICAID));
    for (Payer payer : PayerManager.getGovernmentPayers()) {
      assertEquals(PayerManager.GOV_OWNERSHIP, payer.getOwnership());
    }
  }

  @Test
  public void invalidGovernmentPayer() {
    assertNull(PayerManager.getGovernmentPayer("Hollywood Healthcare"));
  }

  @Test
  public void loadAllPayers() {
    int numGovernmentPayers = PayerManager.getGovernmentPayers().size();
    int numPrivatePayers = PayerManager.getPrivatePayers().size();
    assertEquals(numGovernmentPayers + numPrivatePayers, PayerManager.getAllPayers().size());
  }

  @Test(expected = RuntimeException.class)
  public void nullPayerName() {
    PayerManager.clear();
    Config.set("generate.payers.insurance_companies.default_file",
        "generic/payers/bad_test_payers.csv");
    PayerManager.loadPayers(new Location("Massachusetts", null));
  }

  @Test
  public void monthlyPremiumPayment() {
    person = new Person(0L);
    person.attributes.put(Person.GENDER, "F");
    person.attributes.put(Person.ID, UUID.randomUUID().toString());
    person.attributes.put(Person.INCOME, 100000);
    person.attributes.put(Person.OCCUPATION_LEVEL, 1.0);
    person.attributes.put(Person.BIRTHDATE, Utilities.convertCalendarYearsToTime(1930));
    // Predetermine person's Payer.
<<<<<<< HEAD
    processInsuranceForAges(person, 0, 64);

    int payer1MemberYears = testPrivatePayer1.getCustomerUtilization(person);
    int payer2MemberYears = testPrivatePayer2.getCustomerUtilization(person);

    double totalMonthlyPremiumsOwed = 0.0;
    totalMonthlyPremiumsOwed += testPrivatePayer1.getPlans().iterator().next().getMonthlyPremium()
        * 12 * payer1MemberYears;
    totalMonthlyPremiumsOwed += testPrivatePayer2.getPlans().iterator().next().getMonthlyPremium()
        * 12 * payer2MemberYears;
    double totalRevenue = 0.0;
    totalRevenue += testPrivatePayer1.getRevenue();
    totalRevenue += testPrivatePayer2.getRevenue();
    // The payer's revenue should equal the total monthly premiums.
    assertEquals(totalMonthlyPremiumsOwed, totalRevenue, 0.001);
    // The person's health care expenses should equal the total monthly premiums.
    assertEquals(totalMonthlyPremiumsOwed, person.coverage.getTotalPremiumExpenses(), 0.001);
=======
    setPayerForYears(person, 0, 65);
    // Pay premium for 65 years.
    long time = 0L;
    for (int year = 0; year <= 64; year++) {
      for (int month = 0; month < 24; month++) {
        // Person checks to pay twice a month. Only needs to pay once a month.
        time += (Utilities.convertTime("years", 1) / 24);
        healthInsuranceModule.process(person, time);
      }
    }
    BigDecimal totalMonthlyPremiumsOwed = testPrivatePayer1.getMonthlyPremium()
            .multiply(BigDecimal.valueOf(12 * 65));
    // The payer's revenue should equal the total monthly premiums.
    assertTrue(totalMonthlyPremiumsOwed.equals(testPrivatePayer1.getRevenue()));
    // The person's health care expenses should equal the total monthly premiums.
    assertTrue(totalMonthlyPremiumsOwed.equals(person.coverage.getTotalExpenses()));
>>>>>>> eac0b574
  }

  @Test(expected = RuntimeException.class)
  public void monthlyPremiumPaymentToNullPayer() {
    person = new Person(0L);
    person.attributes.put(Person.BIRTHDATE, 0L);
    person.attributes.put(Person.ID, UUID.randomUUID().toString());
    person.checkToPayMonthlyPremium(0L);
  }

  @Test
  public void costsCoveredByPayer() {
    long time = 0L;
    Costs.loadCostData();
    person = new Person(0L);
    person.attributes.put(Person.BIRTHDATE, time);
    InsurancePlan plan = testPrivatePayer1.getPlans().iterator().next();
    person.coverage.setPlanAtTime(time, plan);
    Code code = new Code("SNOMED-CT","705129","Fake SNOMED with the same code as an RxNorm code");
    Encounter fakeEncounter = person.record.encounterStart(time, EncounterType.WELLNESS);
    fakeEncounter.codes.add(code);
    fakeEncounter.provider = new Provider();
<<<<<<< HEAD
    double expectedTotalCost = fakeEncounter.getCost().doubleValue();
    person.record.encounterEnd(0L, EncounterType.WELLNESS);
    // Check that the deductibles are accurate.
    assertEquals(plan.getDeductible(), fakeEncounter.claim.totals.paidByDeductible, 0.001);
    // check that totals match
    assertEquals(expectedTotalCost, fakeEncounter.claim.totals.cost, 0.001);
    double resultCost = fakeEncounter.claim.totals.paidByPayer
        + fakeEncounter.claim.totals.paidByPatient;
    assertEquals(expectedTotalCost, resultCost, 0.001);
    assertEquals(fakeEncounter.claim.totals.paidByPatient, fakeEncounter.claim.totals.copay, 0.001);
    // The total cost should equal the Cost to the Payer summed with the Payer's copay amount.
    assertEquals(expectedTotalCost, testPrivatePayer1.getAmountCovered()
        + fakeEncounter.claim.getPatientCost(), 0.001);
    // The total cost should equal the Payer's uncovered costs plus the Payer's covered costs.
    assertEquals(expectedTotalCost,
        testPrivatePayer1.getAmountCovered() + testPrivatePayer1.getAmountUncovered(), 0.001);
=======
    person.record.encounterEnd(0L, EncounterType.WELLNESS);
    // check the copays match
    assertTrue(testPrivatePayer1.getDeductible().equals(fakeEncounter.claim.totals.deductible));
    // check that totals match
    assertTrue(fakeEncounter.getCost().equals(fakeEncounter.claim.totals.cost));
    BigDecimal result = fakeEncounter.claim.totals.coinsurance
        .add(fakeEncounter.claim.totals.copay)
        .add(fakeEncounter.claim.totals.deductible)
        .add(fakeEncounter.claim.totals.payer)
        .add(fakeEncounter.claim.totals.pocket);
    assertTrue(fakeEncounter.getCost().equals(result));
    // The total cost should equal the Cost to the Payer summed with the Payer's copay amount.
    assertTrue(fakeEncounter.getCost().equals(testPrivatePayer1.getAmountCovered()
        .add(fakeEncounter.claim.getPatientCost())));
    // The total cost should equal the Payer's uncovered costs plus the Payer's covered costs.
    assertTrue(fakeEncounter.getCost().equals(testPrivatePayer1.getAmountCovered()
        .add(testPrivatePayer1.getAmountUncovered())));
>>>>>>> eac0b574
    // The total coverage by the payer should equal the person's covered costs.
    assertTrue(person.coverage.getTotalCoverage().equals(testPrivatePayer1.getAmountCovered()));
  }

  @Test
  public void copayBeforeAndAfterMandate() {
    Costs.loadCostData();
    final long beforeMandateTime = mandateTime - 100;
    final long afterMandateTime = mandateTime + 100;
    Code code = new Code("SNOMED-CT","705129","Fake SNOMED with the same code as an RxNorm code");
    person = new Person(beforeMandateTime);
    person.attributes.put(Person.BIRTHDATE, beforeMandateTime);

    // Before Mandate.
    InsurancePlan testPrivatePayer1Plan = testPrivatePayer1.getPlans().iterator().next();
    person.coverage.setPlanAtTime(beforeMandateTime, testPrivatePayer1Plan);
    Encounter wellnessBeforeMandate =
        person.record.encounterStart(beforeMandateTime, EncounterType.WELLNESS);
    wellnessBeforeMandate.codes.add(code);
    wellnessBeforeMandate.provider = new Provider();
    person.record.encounterEnd(beforeMandateTime, EncounterType.WELLNESS);
    // The copay before the mandate time should be greater than 0.
<<<<<<< HEAD
    assertTrue(testPrivatePayer1Plan.determineCopay(wellnessBeforeMandate) > 0.0);
=======
    assertTrue(testPrivatePayer1.determineCopay(wellnessBeforeMandate)
            .compareTo(Claim.ZERO_CENTS) > 0);
>>>>>>> eac0b574

    Encounter inpatientBeforeMandate
        = person.record.encounterStart(beforeMandateTime, EncounterType.INPATIENT);
    inpatientBeforeMandate.codes.add(code);
    inpatientBeforeMandate.provider = new Provider();
    person.record.encounterEnd(beforeMandateTime, EncounterType.INPATIENT);
    // The copay for a non-wellness encounter should be greater than 0.
<<<<<<< HEAD
    assertTrue(testPrivatePayer1Plan.determineCopay(inpatientBeforeMandate) > 0.0);
=======
    assertTrue(testPrivatePayer1.determineCopay(wellnessBeforeMandate)
            .compareTo(Claim.ZERO_CENTS) > 0.0);

    /* After Mandate */
>>>>>>> eac0b574

    // After Mandate.
    Encounter wellnessAfterMandate
        = person.record.encounterStart(afterMandateTime, EncounterType.WELLNESS);
    wellnessAfterMandate.codes.add(code);
    wellnessAfterMandate.provider = new Provider();
    person.record.encounterEnd(afterMandateTime, EncounterType.WELLNESS);
    // The copay after the mandate time should be 0.
<<<<<<< HEAD
    assertEquals(0.0, testPrivatePayer1Plan.determineCopay(wellnessAfterMandate), 0.000001);
=======
    assertTrue(testPrivatePayer1.determineCopay(wellnessAfterMandate).equals(Claim.ZERO_CENTS));
>>>>>>> eac0b574

    Encounter inpatientAfterMandate
        = person.record.encounterStart(afterMandateTime, EncounterType.INPATIENT);
    inpatientAfterMandate.codes.add(code);
    inpatientAfterMandate.provider = new Provider();
    person.record.encounterEnd(afterMandateTime, EncounterType.INPATIENT);
    // The copay for a non-wellness encounter should be greater than 0.
<<<<<<< HEAD
    assertTrue(testPrivatePayer1Plan.determineCopay(inpatientAfterMandate) > 0.0);
=======
    assertTrue(testPrivatePayer1.determineCopay(inpatientAfterMandate)
            .compareTo(Claim.ZERO_CENTS) > 0);
>>>>>>> eac0b574
  }

  @Test
  public void costsUncoveredByNoInsurance() {
    Costs.loadCostData();
    PayerManager.loadNoInsurance();
    long time = 0L;
    person = new Person(0L);
    person.attributes.put(Person.BIRTHDATE, time);
    person.coverage.setPlanAtTime(0L, PayerManager.getNoInsurancePlan());
    Code code = new Code("SNOMED-CT","705129","Fake SNOMED with the same code as an RxNorm code");
    Encounter fakeEncounter = person.record.encounterStart(0L, EncounterType.WELLNESS);
    fakeEncounter.codes.add(code);
    fakeEncounter.provider = new Provider();
    person.record.encounterEnd(0L, EncounterType.WELLNESS);
    // The No Insurance payer should have $0.0 coverage.
<<<<<<< HEAD
    assertEquals(0, PayerManager.noInsurance.getAmountCovered(), 0.001);
    // The No Insurance's uncovered costs should equal the total cost.
    assertEquals(totalCost, PayerManager.noInsurance.getAmountUncovered(), 0.001);
    // The person's expenses shoudl equal the total cost.
    assertEquals(totalCost, person.coverage.getTotalHealthcareExpenses(), 0.001);
=======
    assertTrue(Payer.noInsurance.getAmountCovered().equals(Claim.ZERO_CENTS));
    // The No Insurance's uncovered costs should equal the total cost.
    assertTrue(fakeEncounter.getCost().equals(Payer.noInsurance.getAmountUncovered()));
    // The person's expenses shoudl equal the total cost.
    assertTrue(fakeEncounter.getCost().equals(person.coverage.getTotalExpenses()));
>>>>>>> eac0b574
  }

  @Test
  public void determineCoveredCostWithNullPayer() {
    // Default to No Insurance
    person = new Person(0L);
    person.attributes.put(Person.BIRTHDATE, 0L);
    HealthRecord healthRecord = new HealthRecord(person);
    Encounter encounter = healthRecord.encounterStart(0L, EncounterType.INPATIENT);
    encounter.codes.add(new Code("SNOMED-CT","705129","Fake SNOMED for null entry"));
    healthRecord.encounterEnd(0L, EncounterType.INPATIENT);
  }

  @Test
  public void payerCoversEncounter() {
    person = new Person(0L);
    person.attributes.put(Person.BIRTHDATE, 0L);
    person.coverage.setPlanAtTime(0L, testPrivatePayer1.getPlans().iterator().next());
    HealthRecord healthRecord = new HealthRecord(person);
    Encounter encounter = healthRecord.encounterStart(0L, EncounterType.INPATIENT);
    encounter.provider = new Provider();
    encounter.codes.add(new Code("SNOMED-CT","705129","Fake SNOMED for null entry"));
    InsurancePlan testPrivatePayer1Plan = testPrivatePayer1.getPlans().iterator().next();
    assertTrue(testPrivatePayer1Plan.coversService(encounter));
    healthRecord.encounterEnd(0L, EncounterType.INPATIENT);
    // Person's coverage should equal the cost of the encounter
<<<<<<< HEAD
    double coverage = encounter.claim.totals.coinsurancePaidByPayer
        + encounter.claim.totals.paidByPayer;
    assertEquals(person.coverage.getTotalCoverage(), coverage, 0.001);
    double result = encounter.claim.totals.paidByPayer
        + encounter.claim.totals.paidByPatient;
    assertEquals(encounter.getCost().doubleValue(), result, 0.001);
    // Person's expenses should equal the copay.
    double expenses = encounter.claim.totals.paidByPatient;
    assertEquals(person.coverage.getTotalHealthcareExpenses(), expenses, 0.001);
    assertEquals(encounter.claim.totals.copay, expenses, 0.001);
=======
    BigDecimal coverage = encounter.claim.totals.coinsurance.add(encounter.claim.totals.payer);
    assertTrue(person.coverage.getTotalCoverage().equals(coverage));
    BigDecimal result = encounter.claim.totals.coinsurance
        .add(encounter.claim.totals.copay)
        .add(encounter.claim.totals.deductible)
        .add(encounter.claim.totals.payer)
        .add(encounter.claim.totals.pocket);
    assertTrue(encounter.getCost().equals(result));
    // Person's expenses should equal the copay.
    BigDecimal expenses = encounter.claim.totals.copay
        .add(encounter.claim.totals.deductible)
        .add(encounter.claim.totals.pocket);
    assertTrue(person.coverage.getTotalExpenses().equals(expenses));
>>>>>>> eac0b574
  }

  @Test
  public void payerDoesNotCoverEncounter() {
    person = new Person(0L);
    person.attributes.put(Person.BIRTHDATE, 0L);
    person.coverage.setPlanAtTime(0L, testPrivatePayer2.getPlans().iterator().next());
    HealthRecord healthRecord = new HealthRecord(person);
    Encounter encounter = healthRecord.encounterStart(0L, EncounterType.INPATIENT);
    encounter.provider = new Provider();
    encounter.codes.add(new Code("SNOMED-CT","705129","Fake SNOMED for null entry"));
    InsurancePlan testPrivatePayer2Plan = testPrivatePayer2.getPlans().iterator().next();
    assertFalse(testPrivatePayer2Plan.coversService(encounter));
    healthRecord.encounterEnd(0L, EncounterType.INPATIENT);
    // Person's coverage should equal $0.0.
    assertTrue(person.coverage.getTotalCoverage().equals(Claim.ZERO_CENTS));
    // Person's expenses should equal the total cost of the encounter.
<<<<<<< HEAD
    assertEquals(person.coverage.getTotalHealthcareExpenses(),
        encounter.getCost().doubleValue(), 0.001);
=======
    assertTrue(person.coverage.getTotalExpenses().equals(encounter.getCost()));
>>>>>>> eac0b574
  }

  @Test
  public void personCanAffordPayer() {
    String willingToSpend = Config.get("generate.payers.insurance_plans.income_premium_ratio");
    // Set their willinginess to spend to 100%.
    Config.set("generate.payers.insurance_plans.income_premium_ratio", "1.0");
    person = new Person(0L);
    person.attributes.put(Person.BIRTHDATE, 0L);
<<<<<<< HEAD
    InsurancePlan plan = testPrivatePayer1.getPlans().iterator().next();
    int yearlyCostOfPayer = (int) ((plan.getMonthlyPremium() * 12)
        + plan.getDeductible());
    person.attributes.put(Person.INCOME, yearlyCostOfPayer + 1);
    InsurancePlan testPrivatePayer1Plan = testPrivatePayer1.getPlans().iterator().next();
    assertTrue(person.canAffordPlan(testPrivatePayer1Plan));
    // Reset the person's willingness to spend.
    Config.set("generate.payers.insurance_plans.income_premium_ratio", willingToSpend);
=======
    BigDecimal yearlyCostOfPayer = testPrivatePayer1.getMonthlyPremium()
            .multiply(BigDecimal.valueOf(12))
            .add(testPrivatePayer1.getDeductible());
    person.attributes.put(Person.INCOME, yearlyCostOfPayer.intValue() + 1);
    assertTrue(person.canAffordPayer(testPrivatePayer1));
>>>>>>> eac0b574
  }

  @Test
  public void personCannotAffordPayer() {
    person = new Person(0L);
    person.attributes.put(Person.BIRTHDATE, 0L);
<<<<<<< HEAD
    InsurancePlan plan = testPrivatePayer1.getPlans().iterator().next();
    int yearlyCostOfPayer = (int) ((plan.getMonthlyPremium() * 12)
        + plan.getDeductible());
    person.attributes.put(Person.INCOME, yearlyCostOfPayer - 1);
    InsurancePlan testPrivatePayer1Plan = testPrivatePayer1.getPlans().iterator().next();
    assertFalse(person.canAffordPlan(testPrivatePayer1Plan));
=======
    BigDecimal yearlyCostOfPayer = testPrivatePayer1.getMonthlyPremium()
            .multiply(BigDecimal.valueOf(12))
            .add(testPrivatePayer1.getDeductible());
    person.attributes.put(Person.INCOME, yearlyCostOfPayer.intValue() - 1);
    assertFalse(person.canAffordPayer(testPrivatePayer1));
>>>>>>> eac0b574
  }

  @Test
  public void keepPreviousInsurance() {
    long time = Utilities.convertCalendarYearsToTime(1960);
    person = new Person(0L);
    person.attributes.put(Person.BIRTHDATE, time);
    person.attributes.put(Person.INCOME, 100000);
    person.attributes.put(Person.OCCUPATION_LEVEL, 1.0);
    person.attributes.put(Person.GENDER, "F");
    HealthInsuranceModule hm = new HealthInsuranceModule();
    hm.process(person, time);
    Payer inititalPayer = person.coverage.getPlanAtTime(time).getPayer();
    assertFalse("Person should have insurance.", inititalPayer.isNoInsurance());
    assertFalse("Person should have private insurance.", inititalPayer.isGovernmentPayer());
    time += Utilities.convertTime("years", 1);
    hm.process(person, time);
    assertEquals("Person should keep the same insurance.",
        inititalPayer, person.coverage.getPlanAtTime(time).getPayer());
  }


  @Test
  public void payerMemberYears() {
    int startYear = 1950;
    long currentTime = Utilities.convertCalendarYearsToTime(startYear);
    person = new Person(0L);
    person.attributes.put(Person.GENDER, "F");
    person.attributes.put(Person.BIRTHDATE, currentTime);
    person.attributes.put(Person.ID, UUID.randomUUID().toString());
    person.attributes.put(Person.INCOME, (int) HealthInsuranceModule.povertyLevel * 100);
    person.attributes.put(Person.OCCUPATION_LEVEL, 1.0);

    // Get private insurance for 55 years.
    int numberOfYears = 55;
    for (int age = 0; age < numberOfYears; age++) {
      healthInsuranceModule.process(person, currentTime);
      currentTime += Utilities.convertTime("years", 1);
    }
    int totalYearsCovered = testPrivatePayer1.getNumYearsCovered()
        + testPrivatePayer2.getNumYearsCovered();
    assertEquals(numberOfYears, totalYearsCovered);
  }

  @Test
  public void checkCopayPaid() {
    long time = Utilities.convertCalendarYearsToTime(1960);
    person = new Person(0L);
    person.attributes.put(Person.BIRTHDATE, time);
    person.attributes.put(Person.INCOME, 100000);
    person.attributes.put(Person.OCCUPATION_LEVEL, 1.0);
    person.attributes.put(Person.GENDER, "F");
    HealthInsuranceModule hm = new HealthInsuranceModule();

    person.coverage.setPlanAtTime(time, testPrivatePayer1.getPlans().iterator().next());
    hm.process(person, time);
    InsurancePlan plan = person.coverage.getPlanAtTime(time);
    assertFalse("Person should have insurance.", plan.getPayer().isNoInsurance());
    assertFalse("Person should have private insurance.", plan.getPayer().isGovernmentPayer());

    HealthRecord healthRecord = new HealthRecord(person);
    Code code = new Code("SNOMED-CT","705129","Fake Code");
    Encounter fakeEncounter = healthRecord.encounterStart(time, EncounterType.INPATIENT);
    fakeEncounter.codes.add(code);
    healthRecord.encounterEnd(time + 1, EncounterType.INPATIENT);

    double patientCoinsurance = plan.getPatientCoinsurance();
    double copay = plan.determineCopay(fakeEncounter);
    assertTrue(plan.isCopayBased());
    double encounterCost = fakeEncounter.getCost().doubleValue();
    double expectedPaid = (patientCoinsurance * encounterCost) + copay;
    double coinsurancePaid = fakeEncounter.claim.getCoinsurancePaid();
    double copayPaid = fakeEncounter.claim.getCopayPaid();

    assertEquals("The amount paid should be equal to the plan's coinsurance rate plus the copay."
        + " The payer is " + plan.getPayer().getName() + ".",
        expectedPaid, coinsurancePaid + copayPaid, 0.01);
  }

  @Test
  public void checkCoinsurancePaid() {
    long time = Utilities.convertCalendarYearsToTime(1960);
    person = new Person(0L);
    person.attributes.put(Person.BIRTHDATE, time);
    person.attributes.put(Person.INCOME, 100000);
    person.attributes.put(Person.OCCUPATION_LEVEL, 1.0);
    person.attributes.put(Person.GENDER, "F");
    HealthInsuranceModule hm = new HealthInsuranceModule();

    person.coverage.setPlanAtTime(time, testPrivatePayer2.getPlans().iterator().next());
    hm.process(person, time);
    InsurancePlan plan = person.coverage.getPlanAtTime(time);
    assertFalse("Person should have insurance.", plan.getPayer().isNoInsurance());
    assertFalse("Person should have private insurance.", plan.getPayer().isGovernmentPayer());

    HealthRecord healthRecord = new HealthRecord(person);
    Code code = new Code("SNOMED-CT","705129","Fake Code");
    Encounter fakeEncounter = healthRecord.encounterStart(time, EncounterType.WELLNESS);
    fakeEncounter.codes.add(code);
    healthRecord.encounterEnd(time + 1, EncounterType.WELLNESS);

    double patientCoinsurance = plan.getPatientCoinsurance();
    double copay = plan.determineCopay(fakeEncounter);
    assertFalse(plan.isCopayBased());
    double encounterCost = fakeEncounter.getCost().doubleValue();
    double expectedPaid = (patientCoinsurance * encounterCost) + copay;
    double coinsurancePaid = fakeEncounter.claim.getCoinsurancePaid();
    double copayPaid = fakeEncounter.claim.getCopayPaid();

    assertEquals(1 - plan.getPatientCoinsurance(), plan.getPayerCoinsurance(), 0.01);
    assertEquals("The amount paid should be equal to the plan's coinsurance rate plus the copay."
        + " The payer is " + plan.getPayer().getName() + ".",
        expectedPaid, coinsurancePaid + copayPaid, 0.01);
  }

  @Test
  public void payerInProviderNetwork() {
    // For now, this returns true by default because it is not yet implememted.
    assertTrue(testPrivatePayer1.isInNetwork(null));
  }

  @Test
  public void personKeepsPreviousInsurance() {
    HealthInsuranceModule him = new HealthInsuranceModule();
    long time = Utilities.convertCalendarYearsToTime(1980);
    person = new Person(0L);
    him.process(person, time);
    InsurancePlan firstPlan = person.coverage.getPlanAtTime(time);
    time += Utilities.convertTime("years", 1.5);
    InsurancePlan secondPlan = person.coverage.getPlanAtTime(time);
    // For now, this returns true by default because it is not yet implememted.
    assertEquals(firstPlan, secondPlan);
  }

  @Test
  public void qualifyingAttributesFileEligibility() {
    String fileName = "generic/payers/test_attributes_eligibility.csv";
    QualifyingAttributesEligibility qae = new QualifyingAttributesEligibility(fileName);
    long time = Utilities.convertCalendarYearsToTime(1975);
    person = new Person(0L);
    person.attributes.put("test2", "TEST");
    assertFalse(qae.isPersonEligible(person, time));
    person.attributes.put("test1", true);
    assertTrue(qae.isPersonEligible(person, time));
    person.attributes.put("test1", false);
    assertFalse(qae.isPersonEligible(person, time));
    person.attributes.put("test2", "NOT TEST");
    assertTrue(qae.isPersonEligible(person, time));
    person.attributes.put("test2", "TEST");
    assertFalse(qae.isPersonEligible(person, time));
    person.attributes.put("test3", 5.5);
    assertFalse(qae.isPersonEligible(person, time));
    person.attributes.put("test3", 5.49);
    assertFalse(qae.isPersonEligible(person, time));
    person.attributes.put("test3", 5.501);
    assertTrue(qae.isPersonEligible(person, time));
    person.attributes.remove("test3");
    assertFalse(qae.isPersonEligible(person, time));
    person.attributes.put("test4", 4.2);
    assertTrue(qae.isPersonEligible(person, time));
    person.attributes.put("test4", 4.21);
    assertFalse(qae.isPersonEligible(person, time));
    person.attributes.put("test5", "TEST");
    assertTrue(qae.isPersonEligible(person, time));
    person.attributes.put("test5", "INVALID");
    assertFalse(qae.isPersonEligible(person, time));
    person.attributes.put("test6", -50);
    assertTrue(qae.isPersonEligible(person, time));
    person.attributes.put("test6", 12.1);
    assertFalse(qae.isPersonEligible(person, time));
    person.attributes.put("test6", 12.09);
    assertTrue(qae.isPersonEligible(person, time));
    person.attributes.put("test6", 14);
    assertFalse(qae.isPersonEligible(person, time));
    person.attributes.put("test7", "FALSE");
    assertTrue(qae.isPersonEligible(person, time));
    person.attributes.put("test7", "TRUE");
    assertFalse(qae.isPersonEligible(person, time));
    person.attributes.put("test8", true);
    assertTrue(qae.isPersonEligible(person, time));
    person.attributes.put("test8", false);
    assertFalse(qae.isPersonEligible(person, time));
    person.attributes.put("test9", 10.0);
    assertTrue(qae.isPersonEligible(person, time));
    person.attributes.put("test9", 10);
    assertTrue(qae.isPersonEligible(person, time));
    person.attributes.put("test9", 9.9);
    assertFalse(qae.isPersonEligible(person, time));
    person.attributes.put("test10", 5);
    assertTrue(qae.isPersonEligible(person, time));
    person.attributes.put("test10", 5.0);
    assertTrue(qae.isPersonEligible(person, time));
    person.attributes.put("test10", 6);
    assertFalse(qae.isPersonEligible(person, time));
    person.attributes.put("test11", 456);
    assertTrue(qae.isPersonEligible(person, time));
    person.attributes.put("test11", 456.0);
    assertTrue(qae.isPersonEligible(person, time));
    person.attributes.put("test11", 457);
    assertTrue(qae.isPersonEligible(person, time));
    person.attributes.put("test11", 455);
    assertFalse(qae.isPersonEligible(person, time));
  }

  @Test(expected = RuntimeException.class)
  public void getGovPlanFromPrivatePayer() {
    testPrivatePayer1.getGovernmentPayerPlan();
  }

  @Test(expected = RuntimeException.class)
  public void getNonexistantEligibility() {
    PlanEligibilityFinder.getEligibilityAlgorithm("FAKE");
  }

}<|MERGE_RESOLUTION|>--- conflicted
+++ resolved
@@ -7,12 +7,8 @@
 import static org.junit.Assert.assertNull;
 import static org.junit.Assert.assertTrue;
 
-<<<<<<< HEAD
-=======
 import java.math.BigDecimal;
-import java.util.HashMap;
-import java.util.Map;
->>>>>>> eac0b574
+import java.math.RoundingMode;
 import java.util.UUID;
 
 import org.junit.AfterClass;
@@ -24,13 +20,9 @@
 import org.mitre.synthea.helpers.Config;
 import org.mitre.synthea.helpers.Utilities;
 import org.mitre.synthea.modules.HealthInsuranceModule;
-<<<<<<< HEAD
 import org.mitre.synthea.world.agents.behaviors.planeligibility.PlanEligibilityFinder;
 import org.mitre.synthea.world.agents.behaviors.planeligibility.QualifyingAttributesEligibility;
-=======
-import org.mitre.synthea.modules.QualityOfLifeModule;
 import org.mitre.synthea.world.concepts.Claim;
->>>>>>> eac0b574
 import org.mitre.synthea.world.concepts.Costs;
 import org.mitre.synthea.world.concepts.HealthRecord;
 import org.mitre.synthea.world.concepts.HealthRecord.Code;
@@ -306,12 +298,12 @@
     person.attributes.put(Person.OCCUPATION_LEVEL, 0.1);
 
     // The minimum income that does not qualify for MA Medicaid at age 0 is 12880 * 2.0 + 1 = 25761
-    person.attributes.put(Person.INCOME, (int) 25761);
+    person.attributes.put(Person.INCOME, 25761);
     healthInsuranceModule.process(person, time);
     // They should have not have Medicaid in this first year.
     assertNotEquals("Medicaid", person.coverage.getPlanAtTime(time).getPayer().getName());
     // The MA yearly spenddown amount is $6264. They need to incur $19499 in healthcare expenses.
-    person.coverage.getPlanRecordAtTime(time).incrementExpenses(19699);
+    person.coverage.getPlanRecordAtTime(time).incrementExpenses(BigDecimal.valueOf(19699));
     // Now process their insurance and they should switch to Medicaid.
     time += Utilities.convertTime("years", 1.001);
     healthInsuranceModule.process(person, time);
@@ -347,46 +339,30 @@
 
   @Test
   public void receiveNoInsurance() {
-<<<<<<< HEAD
     // Person's income cannot afford the test private insurance.
     InsurancePlan plan = testPrivatePayer1.getPlans().iterator().next();
-    double monthlyPremium = plan.getMonthlyPremium();
-    double deductible = plan.getDeductible();
-    double totalYearlyCost = (monthlyPremium * 12) + deductible;
+    BigDecimal monthlyPremium = plan.getMonthlyPremium();
+    BigDecimal deductible = plan.getDeductible();
+    BigDecimal totalYearlyCost = monthlyPremium.multiply(BigDecimal.valueOf(12)).add(deductible);
     long birthTime = Utilities.convertCalendarYearsToTime(1980);
-=======
-    /* Person is poorer than can afford the test insurance */
-    BigDecimal monthlyPremium = testPrivatePayer1.getMonthlyPremium();
-    BigDecimal deductible = testPrivatePayer1.getDeductible();
-    BigDecimal totalYearlyCost = monthlyPremium.multiply(BigDecimal.valueOf(12)).add(deductible);
->>>>>>> eac0b574
 
     person = new Person(0L);
     person.attributes.put(Person.BIRTHDATE, birthTime);
     person.attributes.put(Person.GENDER, "F");
     person.attributes.put(Person.OCCUPATION_LEVEL, 0.001);
-<<<<<<< HEAD
     // Give the person an income lower than the totalYearlyCost divided by the max
     // income ratio a person is willing to spend on health insurance.
     // This value is greater than a 0-year-old's poverty multiplier in MA (2 * 12880).
-    double costThreshold = ((double) totalYearlyCost)
-        / Config.getAsDouble("generate.payers.insurance_plans.income_premium_ratio");
-    person.attributes.put(Person.INCOME, (int) costThreshold - 10);
+    BigDecimal costThreshold = totalYearlyCost.divide(BigDecimal.valueOf(
+        Config.getAsDouble("generate.payers.insurance_plans.income_premium_ratio")),
+        RoundingMode.HALF_UP);
+    costThreshold = costThreshold.subtract(BigDecimal.valueOf(10));
+    person.attributes.put(Person.INCOME, costThreshold.intValue());
 
     healthInsuranceModule.process(person, birthTime);
     InsurancePlan newPlan = person.coverage.getPlanAtTime(birthTime);
-    assertTrue(newPlan.isNoInsurance());
-=======
-    // Give the person an income lower than the totalYearlyCost.
-    BigDecimal income = totalYearlyCost.subtract(BigDecimal.ONE);
-    person.attributes.put(Person.INCOME, income.intValue());
-    // Set the medicaid poverty level to be lower than their income
-    Config.set("generate.demographics.socioeconomic.income.poverty",
-        Integer.toString(income.subtract(BigDecimal.ONE).intValue()));
-    HealthInsuranceModule.medicaidLevel = Config.getAsDouble(
-            "generate.demographics.socioeconomic.income.poverty", 11000);
->>>>>>> eac0b574
-
+    assertTrue("Expected No Insurance but was " + newPlan.getPayer().getName()
+        + ".", newPlan.isNoInsurance());
   }
 
   @Test
@@ -465,42 +441,26 @@
     person.attributes.put(Person.OCCUPATION_LEVEL, 1.0);
     person.attributes.put(Person.BIRTHDATE, Utilities.convertCalendarYearsToTime(1930));
     // Predetermine person's Payer.
-<<<<<<< HEAD
     processInsuranceForAges(person, 0, 64);
 
-    int payer1MemberYears = testPrivatePayer1.getCustomerUtilization(person);
-    int payer2MemberYears = testPrivatePayer2.getCustomerUtilization(person);
-
-    double totalMonthlyPremiumsOwed = 0.0;
-    totalMonthlyPremiumsOwed += testPrivatePayer1.getPlans().iterator().next().getMonthlyPremium()
-        * 12 * payer1MemberYears;
-    totalMonthlyPremiumsOwed += testPrivatePayer2.getPlans().iterator().next().getMonthlyPremium()
-        * 12 * payer2MemberYears;
-    double totalRevenue = 0.0;
-    totalRevenue += testPrivatePayer1.getRevenue();
-    totalRevenue += testPrivatePayer2.getRevenue();
+    BigDecimal payer1MemberYears
+        = BigDecimal.valueOf(testPrivatePayer1.getCustomerUtilization(person));
+    BigDecimal payer2MemberYears
+        = BigDecimal.valueOf(testPrivatePayer2.getCustomerUtilization(person));
+
+    BigDecimal totalMonthlyPremiumsOwed = BigDecimal.ZERO;
+    totalMonthlyPremiumsOwed = totalMonthlyPremiumsOwed.add(testPrivatePayer1.getPlans().iterator()
+        .next().getMonthlyPremium()).multiply(BigDecimal.valueOf(12).multiply(payer1MemberYears));
+    totalMonthlyPremiumsOwed = totalMonthlyPremiumsOwed.add(testPrivatePayer2.getPlans().iterator()
+        .next().getMonthlyPremium().multiply(BigDecimal.valueOf(12).multiply(payer2MemberYears)));
+
+    BigDecimal totalRevenue = BigDecimal.ZERO;
+    totalRevenue = totalRevenue.add(testPrivatePayer1.getRevenue());
+    totalRevenue = totalRevenue.add(testPrivatePayer2.getRevenue());
     // The payer's revenue should equal the total monthly premiums.
-    assertEquals(totalMonthlyPremiumsOwed, totalRevenue, 0.001);
+    assertTrue(totalMonthlyPremiumsOwed.compareTo(totalRevenue) == 0);
     // The person's health care expenses should equal the total monthly premiums.
-    assertEquals(totalMonthlyPremiumsOwed, person.coverage.getTotalPremiumExpenses(), 0.001);
-=======
-    setPayerForYears(person, 0, 65);
-    // Pay premium for 65 years.
-    long time = 0L;
-    for (int year = 0; year <= 64; year++) {
-      for (int month = 0; month < 24; month++) {
-        // Person checks to pay twice a month. Only needs to pay once a month.
-        time += (Utilities.convertTime("years", 1) / 24);
-        healthInsuranceModule.process(person, time);
-      }
-    }
-    BigDecimal totalMonthlyPremiumsOwed = testPrivatePayer1.getMonthlyPremium()
-            .multiply(BigDecimal.valueOf(12 * 65));
-    // The payer's revenue should equal the total monthly premiums.
-    assertTrue(totalMonthlyPremiumsOwed.equals(testPrivatePayer1.getRevenue()));
-    // The person's health care expenses should equal the total monthly premiums.
-    assertTrue(totalMonthlyPremiumsOwed.equals(person.coverage.getTotalExpenses()));
->>>>>>> eac0b574
+    assertTrue(totalMonthlyPremiumsOwed.compareTo(person.coverage.getTotalPremiumExpenses()) == 0);
   }
 
   @Test(expected = RuntimeException.class)
@@ -523,42 +483,23 @@
     Encounter fakeEncounter = person.record.encounterStart(time, EncounterType.WELLNESS);
     fakeEncounter.codes.add(code);
     fakeEncounter.provider = new Provider();
-<<<<<<< HEAD
-    double expectedTotalCost = fakeEncounter.getCost().doubleValue();
+
+    BigDecimal expectedTotalCost = fakeEncounter.getCost();
     person.record.encounterEnd(0L, EncounterType.WELLNESS);
     // Check that the deductibles are accurate.
-    assertEquals(plan.getDeductible(), fakeEncounter.claim.totals.paidByDeductible, 0.001);
+    assertTrue(plan.getDeductible().compareTo(fakeEncounter.claim.totals.paidByDeductible) == 0.0);
     // check that totals match
-    assertEquals(expectedTotalCost, fakeEncounter.claim.totals.cost, 0.001);
-    double resultCost = fakeEncounter.claim.totals.paidByPayer
-        + fakeEncounter.claim.totals.paidByPatient;
-    assertEquals(expectedTotalCost, resultCost, 0.001);
-    assertEquals(fakeEncounter.claim.totals.paidByPatient, fakeEncounter.claim.totals.copay, 0.001);
+    assertEquals(expectedTotalCost, fakeEncounter.claim.totals.cost);
+    BigDecimal resultCost = fakeEncounter.claim.totals.paidByPayer
+        .add(fakeEncounter.claim.totals.paidByPatient);
+    assertEquals(expectedTotalCost, resultCost);
+    assertEquals(fakeEncounter.claim.totals.paidByPatient, fakeEncounter.claim.totals.copay);
     // The total cost should equal the Cost to the Payer summed with the Payer's copay amount.
     assertEquals(expectedTotalCost, testPrivatePayer1.getAmountCovered()
-        + fakeEncounter.claim.getPatientCost(), 0.001);
+        .add(fakeEncounter.claim.getPatientCost()));
     // The total cost should equal the Payer's uncovered costs plus the Payer's covered costs.
     assertEquals(expectedTotalCost,
-        testPrivatePayer1.getAmountCovered() + testPrivatePayer1.getAmountUncovered(), 0.001);
-=======
-    person.record.encounterEnd(0L, EncounterType.WELLNESS);
-    // check the copays match
-    assertTrue(testPrivatePayer1.getDeductible().equals(fakeEncounter.claim.totals.deductible));
-    // check that totals match
-    assertTrue(fakeEncounter.getCost().equals(fakeEncounter.claim.totals.cost));
-    BigDecimal result = fakeEncounter.claim.totals.coinsurance
-        .add(fakeEncounter.claim.totals.copay)
-        .add(fakeEncounter.claim.totals.deductible)
-        .add(fakeEncounter.claim.totals.payer)
-        .add(fakeEncounter.claim.totals.pocket);
-    assertTrue(fakeEncounter.getCost().equals(result));
-    // The total cost should equal the Cost to the Payer summed with the Payer's copay amount.
-    assertTrue(fakeEncounter.getCost().equals(testPrivatePayer1.getAmountCovered()
-        .add(fakeEncounter.claim.getPatientCost())));
-    // The total cost should equal the Payer's uncovered costs plus the Payer's covered costs.
-    assertTrue(fakeEncounter.getCost().equals(testPrivatePayer1.getAmountCovered()
-        .add(testPrivatePayer1.getAmountUncovered())));
->>>>>>> eac0b574
+        testPrivatePayer1.getAmountCovered().add(testPrivatePayer1.getAmountUncovered()));
     // The total coverage by the payer should equal the person's covered costs.
     assertTrue(person.coverage.getTotalCoverage().equals(testPrivatePayer1.getAmountCovered()));
   }
@@ -581,12 +522,8 @@
     wellnessBeforeMandate.provider = new Provider();
     person.record.encounterEnd(beforeMandateTime, EncounterType.WELLNESS);
     // The copay before the mandate time should be greater than 0.
-<<<<<<< HEAD
-    assertTrue(testPrivatePayer1Plan.determineCopay(wellnessBeforeMandate) > 0.0);
-=======
-    assertTrue(testPrivatePayer1.determineCopay(wellnessBeforeMandate)
-            .compareTo(Claim.ZERO_CENTS) > 0);
->>>>>>> eac0b574
+    assertTrue(testPrivatePayer1Plan
+        .determineCopay(wellnessBeforeMandate).compareTo(BigDecimal.ZERO) == 1);
 
     Encounter inpatientBeforeMandate
         = person.record.encounterStart(beforeMandateTime, EncounterType.INPATIENT);
@@ -594,14 +531,8 @@
     inpatientBeforeMandate.provider = new Provider();
     person.record.encounterEnd(beforeMandateTime, EncounterType.INPATIENT);
     // The copay for a non-wellness encounter should be greater than 0.
-<<<<<<< HEAD
-    assertTrue(testPrivatePayer1Plan.determineCopay(inpatientBeforeMandate) > 0.0);
-=======
-    assertTrue(testPrivatePayer1.determineCopay(wellnessBeforeMandate)
-            .compareTo(Claim.ZERO_CENTS) > 0.0);
-
-    /* After Mandate */
->>>>>>> eac0b574
+    assertTrue(testPrivatePayer1Plan
+        .determineCopay(inpatientBeforeMandate).compareTo(BigDecimal.ZERO) == 1);
 
     // After Mandate.
     Encounter wellnessAfterMandate
@@ -610,11 +541,8 @@
     wellnessAfterMandate.provider = new Provider();
     person.record.encounterEnd(afterMandateTime, EncounterType.WELLNESS);
     // The copay after the mandate time should be 0.
-<<<<<<< HEAD
-    assertEquals(0.0, testPrivatePayer1Plan.determineCopay(wellnessAfterMandate), 0.000001);
-=======
-    assertTrue(testPrivatePayer1.determineCopay(wellnessAfterMandate).equals(Claim.ZERO_CENTS));
->>>>>>> eac0b574
+    assertTrue(BigDecimal.ZERO.compareTo(
+        testPrivatePayer1Plan.determineCopay(wellnessAfterMandate)) == 0);
 
     Encounter inpatientAfterMandate
         = person.record.encounterStart(afterMandateTime, EncounterType.INPATIENT);
@@ -622,12 +550,8 @@
     inpatientAfterMandate.provider = new Provider();
     person.record.encounterEnd(afterMandateTime, EncounterType.INPATIENT);
     // The copay for a non-wellness encounter should be greater than 0.
-<<<<<<< HEAD
-    assertTrue(testPrivatePayer1Plan.determineCopay(inpatientAfterMandate) > 0.0);
-=======
-    assertTrue(testPrivatePayer1.determineCopay(inpatientAfterMandate)
-            .compareTo(Claim.ZERO_CENTS) > 0);
->>>>>>> eac0b574
+    assertTrue(testPrivatePayer1Plan.determineCopay(
+        inpatientAfterMandate).compareTo(BigDecimal.ZERO) == 1);
   }
 
   @Test
@@ -644,19 +568,11 @@
     fakeEncounter.provider = new Provider();
     person.record.encounterEnd(0L, EncounterType.WELLNESS);
     // The No Insurance payer should have $0.0 coverage.
-<<<<<<< HEAD
-    assertEquals(0, PayerManager.noInsurance.getAmountCovered(), 0.001);
+    assertTrue(PayerManager.noInsurance.getAmountCovered().equals(Claim.ZERO_CENTS));
     // The No Insurance's uncovered costs should equal the total cost.
-    assertEquals(totalCost, PayerManager.noInsurance.getAmountUncovered(), 0.001);
-    // The person's expenses shoudl equal the total cost.
-    assertEquals(totalCost, person.coverage.getTotalHealthcareExpenses(), 0.001);
-=======
-    assertTrue(Payer.noInsurance.getAmountCovered().equals(Claim.ZERO_CENTS));
-    // The No Insurance's uncovered costs should equal the total cost.
-    assertTrue(fakeEncounter.getCost().equals(Payer.noInsurance.getAmountUncovered()));
+    assertTrue(fakeEncounter.getCost().equals(PayerManager.noInsurance.getAmountUncovered()));
     // The person's expenses shoudl equal the total cost.
     assertTrue(fakeEncounter.getCost().equals(person.coverage.getTotalExpenses()));
->>>>>>> eac0b574
   }
 
   @Test
@@ -683,32 +599,16 @@
     assertTrue(testPrivatePayer1Plan.coversService(encounter));
     healthRecord.encounterEnd(0L, EncounterType.INPATIENT);
     // Person's coverage should equal the cost of the encounter
-<<<<<<< HEAD
-    double coverage = encounter.claim.totals.coinsurancePaidByPayer
-        + encounter.claim.totals.paidByPayer;
-    assertEquals(person.coverage.getTotalCoverage(), coverage, 0.001);
-    double result = encounter.claim.totals.paidByPayer
-        + encounter.claim.totals.paidByPatient;
-    assertEquals(encounter.getCost().doubleValue(), result, 0.001);
+    BigDecimal coverage = encounter.claim.totals.coinsurancePaidByPayer.add(
+        encounter.claim.totals.paidByPayer);
+    assertEquals(person.coverage.getTotalCoverage(), coverage);
+    BigDecimal result = encounter.claim.totals.paidByPayer.add(
+        encounter.claim.totals.paidByPatient);
+    assertTrue(encounter.getCost().compareTo(result) == 0);
     // Person's expenses should equal the copay.
-    double expenses = encounter.claim.totals.paidByPatient;
-    assertEquals(person.coverage.getTotalHealthcareExpenses(), expenses, 0.001);
-    assertEquals(encounter.claim.totals.copay, expenses, 0.001);
-=======
-    BigDecimal coverage = encounter.claim.totals.coinsurance.add(encounter.claim.totals.payer);
-    assertTrue(person.coverage.getTotalCoverage().equals(coverage));
-    BigDecimal result = encounter.claim.totals.coinsurance
-        .add(encounter.claim.totals.copay)
-        .add(encounter.claim.totals.deductible)
-        .add(encounter.claim.totals.payer)
-        .add(encounter.claim.totals.pocket);
-    assertTrue(encounter.getCost().equals(result));
-    // Person's expenses should equal the copay.
-    BigDecimal expenses = encounter.claim.totals.copay
-        .add(encounter.claim.totals.deductible)
-        .add(encounter.claim.totals.pocket);
-    assertTrue(person.coverage.getTotalExpenses().equals(expenses));
->>>>>>> eac0b574
+    BigDecimal expenses = encounter.claim.totals.paidByPatient;
+    assertEquals(person.coverage.getTotalHealthcareExpenses(), expenses);
+    assertEquals(encounter.claim.totals.copay, expenses);
   }
 
   @Test
@@ -726,12 +626,8 @@
     // Person's coverage should equal $0.0.
     assertTrue(person.coverage.getTotalCoverage().equals(Claim.ZERO_CENTS));
     // Person's expenses should equal the total cost of the encounter.
-<<<<<<< HEAD
-    assertEquals(person.coverage.getTotalHealthcareExpenses(),
-        encounter.getCost().doubleValue(), 0.001);
-=======
+    // TODO: OR SHOULD IT BE getTotalHealthcareExpenses?
     assertTrue(person.coverage.getTotalExpenses().equals(encounter.getCost()));
->>>>>>> eac0b574
   }
 
   @Test
@@ -741,42 +637,26 @@
     Config.set("generate.payers.insurance_plans.income_premium_ratio", "1.0");
     person = new Person(0L);
     person.attributes.put(Person.BIRTHDATE, 0L);
-<<<<<<< HEAD
     InsurancePlan plan = testPrivatePayer1.getPlans().iterator().next();
-    int yearlyCostOfPayer = (int) ((plan.getMonthlyPremium() * 12)
-        + plan.getDeductible());
-    person.attributes.put(Person.INCOME, yearlyCostOfPayer + 1);
+    BigDecimal yearlyCostOfPayer = plan.getMonthlyPremium().multiply(BigDecimal.valueOf(12)).add(
+        plan.getDeductible());
+    person.attributes.put(Person.INCOME, yearlyCostOfPayer.add(BigDecimal.ONE).intValue());
     InsurancePlan testPrivatePayer1Plan = testPrivatePayer1.getPlans().iterator().next();
     assertTrue(person.canAffordPlan(testPrivatePayer1Plan));
     // Reset the person's willingness to spend.
     Config.set("generate.payers.insurance_plans.income_premium_ratio", willingToSpend);
-=======
-    BigDecimal yearlyCostOfPayer = testPrivatePayer1.getMonthlyPremium()
-            .multiply(BigDecimal.valueOf(12))
-            .add(testPrivatePayer1.getDeductible());
-    person.attributes.put(Person.INCOME, yearlyCostOfPayer.intValue() + 1);
-    assertTrue(person.canAffordPayer(testPrivatePayer1));
->>>>>>> eac0b574
   }
 
   @Test
   public void personCannotAffordPayer() {
     person = new Person(0L);
     person.attributes.put(Person.BIRTHDATE, 0L);
-<<<<<<< HEAD
     InsurancePlan plan = testPrivatePayer1.getPlans().iterator().next();
-    int yearlyCostOfPayer = (int) ((plan.getMonthlyPremium() * 12)
-        + plan.getDeductible());
-    person.attributes.put(Person.INCOME, yearlyCostOfPayer - 1);
+    BigDecimal yearlyCostOfPayer = plan.getMonthlyPremium().multiply(BigDecimal.valueOf(12)).add(
+        plan.getDeductible());
+    person.attributes.put(Person.INCOME, yearlyCostOfPayer.subtract(BigDecimal.ONE).intValue());
     InsurancePlan testPrivatePayer1Plan = testPrivatePayer1.getPlans().iterator().next();
     assertFalse(person.canAffordPlan(testPrivatePayer1Plan));
-=======
-    BigDecimal yearlyCostOfPayer = testPrivatePayer1.getMonthlyPremium()
-            .multiply(BigDecimal.valueOf(12))
-            .add(testPrivatePayer1.getDeductible());
-    person.attributes.put(Person.INCOME, yearlyCostOfPayer.intValue() - 1);
-    assertFalse(person.canAffordPayer(testPrivatePayer1));
->>>>>>> eac0b574
   }
 
   @Test
@@ -843,17 +723,17 @@
     fakeEncounter.codes.add(code);
     healthRecord.encounterEnd(time + 1, EncounterType.INPATIENT);
 
-    double patientCoinsurance = plan.getPatientCoinsurance();
-    double copay = plan.determineCopay(fakeEncounter);
+    BigDecimal patientCoinsurance = plan.getPatientCoinsurance();
+    BigDecimal copay = plan.determineCopay(fakeEncounter);
     assertTrue(plan.isCopayBased());
-    double encounterCost = fakeEncounter.getCost().doubleValue();
-    double expectedPaid = (patientCoinsurance * encounterCost) + copay;
-    double coinsurancePaid = fakeEncounter.claim.getCoinsurancePaid();
-    double copayPaid = fakeEncounter.claim.getCopayPaid();
+    BigDecimal encounterCost = fakeEncounter.getCost();
+    BigDecimal expectedPaid = patientCoinsurance.multiply(encounterCost).add(copay);
+    BigDecimal coinsurancePaid = fakeEncounter.claim.getCoinsurancePaid();
+    BigDecimal copayPaid = fakeEncounter.claim.getCopayPaid();
 
     assertEquals("The amount paid should be equal to the plan's coinsurance rate plus the copay."
         + " The payer is " + plan.getPayer().getName() + ".",
-        expectedPaid, coinsurancePaid + copayPaid, 0.01);
+        expectedPaid, coinsurancePaid.add(copayPaid));
   }
 
   @Test
@@ -878,18 +758,18 @@
     fakeEncounter.codes.add(code);
     healthRecord.encounterEnd(time + 1, EncounterType.WELLNESS);
 
-    double patientCoinsurance = plan.getPatientCoinsurance();
-    double copay = plan.determineCopay(fakeEncounter);
+    BigDecimal patientCoinsurance = plan.getPatientCoinsurance();
+    BigDecimal copay = plan.determineCopay(fakeEncounter);
     assertFalse(plan.isCopayBased());
-    double encounterCost = fakeEncounter.getCost().doubleValue();
-    double expectedPaid = (patientCoinsurance * encounterCost) + copay;
-    double coinsurancePaid = fakeEncounter.claim.getCoinsurancePaid();
-    double copayPaid = fakeEncounter.claim.getCopayPaid();
-
-    assertEquals(1 - plan.getPatientCoinsurance(), plan.getPayerCoinsurance(), 0.01);
+    BigDecimal encounterCost = fakeEncounter.getCost();
+    BigDecimal expectedPaid = patientCoinsurance.multiply(encounterCost).add(copay);
+    BigDecimal coinsurancePaid = fakeEncounter.claim.getCoinsurancePaid();
+    BigDecimal copayPaid = fakeEncounter.claim.getCopayPaid();
+
+    assertEquals(BigDecimal.ONE.subtract(plan.getPatientCoinsurance()), plan.getPayerCoinsurance());
     assertEquals("The amount paid should be equal to the plan's coinsurance rate plus the copay."
         + " The payer is " + plan.getPayer().getName() + ".",
-        expectedPaid, coinsurancePaid + copayPaid, 0.01);
+        expectedPaid, coinsurancePaid.add(copayPaid));
   }
 
   @Test
