--- conflicted
+++ resolved
@@ -27,14 +27,9 @@
   private Payer testPrivatePayer;
 
   private long time;
-<<<<<<< HEAD
-  private double defaultEncounterCost = Config.getAsDouble("generate.costs.default_encounter_cost");
   private Encounter dummyInpatientEncounter;
-=======
   private final double defaultEncounterCost
           = Config.getAsDouble("generate.costs.default_encounter_cost");
-  private BigDecimal testPrivatePayerCopay;
->>>>>>> eac0b574
 
   /**
    * Setup for HealthRecord Tests.
@@ -62,7 +57,7 @@
     person.attributes.put(Person.INCOME, 1);
     dummyInpatientEncounter = person.encounterStart(time, EncounterType.WELLNESS);
 
-    time = 0L; //Utilities.convertCalendarYearsToTime(1900);
+    time = Utilities.convertCalendarYearsToTime(1900);
   }
 
   @AfterClass
@@ -73,6 +68,7 @@
 
   @Test
   public void personRunsOutOfIncomeWithNoInsurance() {
+    time = Utilities.convertCalendarYearsToTime(1900);
     Person person = new Person(0L);
     person.attributes.put(Person.BIRTHDATE, time);
     person.coverage.setPlanAtTime(time, PayerManager.getNoInsurancePlan());
@@ -102,6 +98,7 @@
 
   @Test
   public void personRunsOutOfIncomeDueToCopayOrCoinsurance() {
+    time = Utilities.convertCalendarYearsToTime(1900);
     Person person = new Person(0L);
     person.attributes.put(Person.BIRTHDATE, time);
     person.attributes.put(Person.OCCUPATION_LEVEL, 0.01);
@@ -111,24 +108,17 @@
     person.setProvider(EncounterType.INPATIENT, new Provider());
     Code code = new Code("SNOMED-CT","705129","Fake Code");
     // Determine income
-<<<<<<< HEAD
+
     double encounterCost = Config.getAsDouble("generate.costs.default_encounter_cost");
-    double patientCoinsurance = plan.getPatientCoinsurance();
-    double planCopay = plan.determineCopay(dummyInpatientEncounter);
-    double income = (2 * (encounterCost * patientCoinsurance)) - 1;
+    BigDecimal patientCoinsurance = plan.getPatientCoinsurance();
+    BigDecimal planCopay = plan.determineCopay(dummyInpatientEncounter);
+    BigDecimal income = BigDecimal.valueOf(encounterCost).multiply(patientCoinsurance)
+        .multiply(BigDecimal.valueOf(2));
     if (plan.isCopayBased()) {
-      income = (2 * planCopay) - 1;
+      income = planCopay.multiply(BigDecimal.valueOf(2));
     }
-=======
-    double encCost = Config.getAsDouble("generate.costs.default_encounter_cost");
-    BigDecimal coinsurance = BigDecimal.ONE.subtract(testPrivatePayer.getCoinsurance());
-    BigDecimal deductible = testPrivatePayer.getDeductible();
-    BigDecimal income = deductible
-        .add(BigDecimal.valueOf(2).multiply(BigDecimal.valueOf(encCost)
-                .subtract(testPrivatePayerCopay)).multiply(coinsurance))
-        .add(BigDecimal.valueOf(2).multiply(testPrivatePayerCopay))
-        .subtract(BigDecimal.ONE);
->>>>>>> eac0b574
+    income = income.subtract(BigDecimal.ONE);
+
     // Set person's income to be $1 lower than the cost of 2 visits.
     person.attributes.put(Person.INCOME, income.intValue());
 
@@ -165,6 +155,7 @@
 
   @Test
   public void personRunsOutOfIncomeDueToMonthlyPremium() {
+    time = Utilities.convertCalendarYearsToTime(1900);
     Person person = new Person(0L);
     person.attributes.put(Person.BIRTHDATE, time);
     person.attributes.put(Person.GENDER, "F");
@@ -172,16 +163,10 @@
     person.coverage.setPlanAtTime(time, plan);
     person.setProvider(EncounterType.WELLNESS, new Provider());
     Code code = new Code("SNOMED-CT","705129","Fake Code");
-<<<<<<< HEAD
-    // Set person's income to be $1 lower than the cost of 7 monthly premiums.
-    person.attributes.put(Person.INCOME, (int) (plan.getMonthlyPremium() * 7) - 1);
-=======
     // Set person's income to be $1 lower than the cost of 8 monthly premiums.
-    person.attributes.put(Person.INCOME, testPrivatePayer.getMonthlyPremium()
+    person.attributes.put(Person.INCOME, plan.getMonthlyPremium()
             .multiply(BigDecimal.valueOf(8))
-            .subtract(BigDecimal.ONE)
-            .intValue());
->>>>>>> eac0b574
+            .subtract(BigDecimal.ONE).intValue());
 
     // Pay monthly premium 8 times.
     long oneMonth = Utilities.convertTime("months", 1);
@@ -192,7 +177,9 @@
       healthInsuranceModule.process(person, currTime);
     }
     // Person should now have no insurance.
-    assertTrue(person.coverage.getPlanAtTime(currTime)
+    assertTrue("Person should have no insurance but has "
+        + person.coverage.getPlanAtTime(currTime).getPayer().getName()
+        + ".", person.coverage.getPlanAtTime(currTime)
         .equals(PayerManager.getNoInsurancePlan()));
 
     // Encounter is uncovered and unaffordable.
@@ -208,7 +195,7 @@
 
   @Test
   public void personRunsOutOfCurrentYearIncomeThenNextYearBegins() {
-
+    time = Utilities.convertCalendarYearsToTime(1900);
     Person person = new Person(0L);
     person.attributes.put(Person.BIRTHDATE, time);
     person.coverage.setPlanAtTime(time, PayerManager.getNoInsurancePlan());
