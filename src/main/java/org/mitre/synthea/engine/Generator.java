--- conflicted
+++ resolved
@@ -1,23 +1,14 @@
 package org.mitre.synthea.engine;
 
 import java.io.File;
-<<<<<<< HEAD
-import java.io.FileInputStream;
-import java.io.FileOutputStream;
-import java.io.FilenameFilter;
-import java.io.ObjectInputStream;
-import java.io.ObjectOutputStream;
-=======
 import java.io.FileNotFoundException;
 import java.io.FileReader;
 import java.io.FilenameFilter;
 import java.lang.reflect.Type;
->>>>>>> 7d283ffb
 import java.util.Collections;
 import java.util.Date;
 import java.util.HashMap;
 import java.util.Iterator;
-import java.util.LinkedList;
 import java.util.List;
 import java.util.Map;
 import java.util.Random;
@@ -35,17 +26,13 @@
 import org.apache.commons.io.filefilter.WildcardFileFilter;
 import org.hl7.fhir.r4.model.Patient;
 import org.mitre.synthea.datastore.DataStore;
-import org.mitre.synthea.editors.GrowthDataErrorsEditor;
 import org.mitre.synthea.export.CDWExporter;
 import org.mitre.synthea.export.Exporter;
 import org.mitre.synthea.helpers.Config;
 import org.mitre.synthea.helpers.TransitionMetrics;
 import org.mitre.synthea.helpers.Utilities;
-<<<<<<< HEAD
-=======
 import org.mitre.synthea.input.FixedRecord;
 import org.mitre.synthea.input.RecordGroup;
->>>>>>> 7d283ffb
 import org.mitre.synthea.modules.DeathModule;
 import org.mitre.synthea.modules.EncounterModule;
 import org.mitre.synthea.editors.GrowthDataErrorsEditor;
@@ -74,11 +61,10 @@
   public Location location;
   private AtomicInteger totalGeneratedPopulation;
   private String logLevel;
-  private boolean onlyAlivePatients;
   private boolean onlyDeadPatients;
   private boolean onlyVeterans;
   public TransitionMetrics metrics;
-  public static String DEFAULT_STATE = "Massachusetts";
+  public static final String DEFAULT_STATE = "Massachusetts";
   private Exporter.ExporterRuntimeOptions exporterRuntimeOptions;
   private List<RecordGroup> recordGroups;
 
@@ -118,22 +104,11 @@
     public int maxAge = 140;
     public String city;
     public String state;
-<<<<<<< HEAD
-=======
     /** When Synthea is used as a standalone library, this directory holds
      * any locally created modules. */
     public File localModuleDir;
     public File fixedRecordPath;
->>>>>>> 7d283ffb
     public List<String> enabledModules;
-    /** File used to initialize a population. */
-    public File initialPopulationSnapshotPath;
-    /** File used to store a population snapshot. */
-    public File updatedPopulationSnapshotPath;
-    /** Time period in days to evolve the population loaded from initialPopulationSnapshotPath. A
-     *  value of -1 will evolve the population to the current system time.
-     */
-    public int daysToTravelForward = -1;
   }
   
   /**
@@ -175,7 +150,9 @@
    * @param o Desired configuration options
    */
   public Generator(GeneratorOptions o) {
-    this(o, new Exporter.ExporterRuntimeOptions());
+    options = o;
+    exporterRuntimeOptions = new Exporter.ExporterRuntimeOptions();
+    init();
   }
   
   /**
@@ -186,10 +163,6 @@
   public Generator(GeneratorOptions o, Exporter.ExporterRuntimeOptions ero) {
     options = o;
     exporterRuntimeOptions = ero;
-    if (options.updatedPopulationSnapshotPath != null) {
-      exporterRuntimeOptions.deferExports = true;
-      internalStore = Collections.synchronizedList(new LinkedList<>());
-    }
     init();
   }
 
@@ -227,17 +200,7 @@
     this.location = new Location(options.state, options.city);
 
     this.logLevel = Config.get("generate.log_patients.detail", "simple");
-
     this.onlyDeadPatients = Boolean.parseBoolean(Config.get("generate.only_dead_patients"));
-    this.onlyAlivePatients = Boolean.parseBoolean(Config.get("generate.only_alive_patients"));
-    //If both values are set to true, then they are both set back to the default
-    if (this.onlyDeadPatients && this.onlyAlivePatients) {
-      Config.set("generate.only_dead_patients", "false");
-      Config.set("generate.only_alive_patients", "false");
-      this.onlyDeadPatients = false;
-      this.onlyAlivePatients = false;
-    }
-
     this.onlyVeterans = Boolean.parseBoolean(Config.get("generate.veteran_population_override"));
     this.totalGeneratedPopulation = new AtomicInteger(0);
     this.stats = Collections.synchronizedMap(new HashMap<String, AtomicInteger>());
@@ -256,6 +219,9 @@
     // Initialize Payers
     Payer.loadPayers(location);
     // ensure modules load early
+    if (options.localModuleDir != null) {
+      Module.addModules(options.localModuleDir);
+    }
     List<String> coreModuleNames = getModuleNames(Module.getModules(path -> false));
     List<String> moduleNames = getModuleNames(Module.getModules(modulePredicate)); 
     Costs.loadCostData(); // ensure cost data loads early
@@ -319,35 +285,10 @@
     }
     ExecutorService threadPool = Executors.newFixedThreadPool(8);
 
-    if (options.initialPopulationSnapshotPath != null) {
-      FileInputStream fis = null;
-      List<Person> initialPopulation = null;
-      try {
-        fis = new FileInputStream(options.initialPopulationSnapshotPath);
-        ObjectInputStream ois = new ObjectInputStream(fis);
-        initialPopulation = (List<Person>) ois.readObject();
-        ois.close();
-      } catch (Exception ex) {
-        System.out.printf("Unable to load population snapshot, error: %s", ex.getMessage());
-      }
-      if (initialPopulation != null && initialPopulation.size() > 0) {
-        // default is to run until current system time.
-        if (options.daysToTravelForward > 0) {
-          stop = initialPopulation.get(0).lastUpdated 
-                  + Utilities.convertTime("days", options.daysToTravelForward);
-        }
-        for (int i = 0; i < initialPopulation.size(); i++) {
-          final int index = i;
-          final Person p = initialPopulation.get(i);        
-          threadPool.submit(() -> updateRecordExportPerson(p, index));
-        }
-      }
-    } else {
-      for (int i = 0; i < this.options.population; i++) {
-        final int index = i;
-        final long seed = this.random.nextLong();
-        threadPool.submit(() -> generatePerson(index, seed));
-      }
+    for (int i = 0; i < this.options.population; i++) {
+      final int index = i;
+      final long seed = this.random.nextLong();
+      threadPool.submit(() -> generatePerson(index, seed));
     }
 
     try {
@@ -366,23 +307,9 @@
       database.store(Provider.getProviderList());
     }
 
-    // Save a snapshot of the generated population using Java Serialization
-    if (options.updatedPopulationSnapshotPath != null) {
-      FileOutputStream fos = null;
-      try {
-        fos = new FileOutputStream(options.updatedPopulationSnapshotPath);
-        ObjectOutputStream oos = new ObjectOutputStream(fos);
-        oos.writeObject(internalStore);
-        oos.close();
-        fos.close();
-      } catch (Exception ex) {
-        System.out.printf("Unable to save population snapshot, error: %s", ex.getMessage());
-      }
-    }
-    Exporter.runPostCompletionExports(this, exporterRuntimeOptions);
-
-    System.out.printf("Records: total=%d, alive=%d, dead=%d\n", totalGeneratedPopulation.get(),
-            stats.get("alive").get(), stats.get("dead").get());
+    Exporter.runPostCompletionExports(this);
+
+    System.out.println(stats);
 
     if (this.metrics != null) {
       metrics.printStats(totalGeneratedPopulation.get(), Module.getModules(getModulePredicate()));
@@ -403,7 +330,7 @@
     long personSeed = UUID.randomUUID().getMostSignificantBits() & Long.MAX_VALUE;
     return generatePerson(index, personSeed);
   }
-  
+
   /**
    * Generate a random Person, from the given seed. The returned person will be alive at the end of
    * the simulation. This means that if in the course of the simulation the person dies, a new
@@ -423,9 +350,6 @@
       boolean isAlive = true;
       int tryNumber = 0; // number of tries to create these demographics
       Random randomForDemographics = new Random(personSeed);
-<<<<<<< HEAD
-      Map<String, Object> demoAttributes = randomDemographics(randomForDemographics);
-=======
       int providerMinimum = Integer.parseInt(Config.get("generate.providers.minimum", "1"));
       if (this.recordGroups != null) {
         RecordGroup recordGroup = this.recordGroups.get(index);
@@ -438,15 +362,10 @@
       
       Map<String, Object> demoAttributes = pickDemographics(randomForDemographics, city, index);
       long start = (long) demoAttributes.get(Person.BIRTHDATE);
->>>>>>> 7d283ffb
 
       int providerCount = 0;
 
       do {
-<<<<<<< HEAD
-        person = createPerson(personSeed, demoAttributes);
-        long finishTime = person.lastUpdated + timestep;
-=======
         List<Module> modules = Module.getModules(modulePredicate);
 
         person = new Person(personSeed);
@@ -479,14 +398,15 @@
               iter.remove(); // this module has completed/terminated.
             }
           }
-          encounterModule.endWellnessEncounter(person, time);
+          encounterModule.endEncounterModuleEncounters(person, time);
           hrm.executeAll(person, person.record, time, timestep, person.random);
 
           time += timestep;
         }
->>>>>>> 7d283ffb
-
-        isAlive = person.alive(finishTime);
+
+        DeathModule.process(person, time);
+
+        isAlive = person.alive(time);
 
         providerCount = person.providerCount();
 
@@ -498,14 +418,6 @@
           // note that this skips ahead to the while check and doesn't automatically re-loop
         }
 
-<<<<<<< HEAD
-        if (!isAlive && onlyAlivePatients) {
-          // rotate the seed so the next attempt gets a consistent but different one
-          personSeed = new Random(personSeed).nextLong();
-          continue;
-          // skip the other stuff if the patient is dead and we only want alive patients
-          // note that this skips ahead to the while check and doesn't automatically re-loop
-=======
         if (providerCount < providerMinimum) {
           // rotate the seed so the next attempt gets a consistent but different one
           personSeed = new Random(personSeed).nextLong();
@@ -533,16 +445,20 @@
 
         if (!this.logLevel.equals("none")) {
           writeToConsole(person, index, time, isAlive);
->>>>>>> 7d283ffb
-        }
-
-        recordPerson(person, index);
-
+        }
+
+        String key = isAlive ? "alive" : "dead";
+
+        AtomicInteger count = stats.get(key);
+        count.incrementAndGet();
+
+        totalGeneratedPopulation.incrementAndGet();
+        
         tryNumber++;
         if (!isAlive) {
           // rotate the seed so the next attempt gets a consistent but different one
           personSeed = new Random(personSeed).nextLong();
-
+          
           // if we've tried and failed > 10 times to generate someone over age 90
           // and the options allow for ages as low as 85
           // reduce the age to increase the likelihood of success
@@ -555,12 +471,13 @@
             demoAttributes.put(TARGET_AGE, newTargetAge);
             long birthdate = birthdateFromTargetAge(newTargetAge, randomForDemographics, index);
             demoAttributes.put(Person.BIRTHDATE, birthdate);
+            start = birthdate;
           }
         }
 
         // TODO - export is DESTRUCTIVE when it filters out data
         // this means export must be the LAST THING done with the person
-        Exporter.export(person, finishTime, exporterRuntimeOptions);
+        Exporter.export(person, time, exporterRuntimeOptions);
       } while ((!isAlive && !onlyDeadPatients && this.options.overflow)
           || (isAlive && onlyDeadPatients) || (providerCount < providerMinimum));
       // if the patient is alive and we want only dead ones => loop & try again
@@ -577,118 +494,6 @@
     }
     return person;
   }
-  
-  /**
-   * Update person record to stop time, record the entry and export record.
-   */
-  public Person updateRecordExportPerson(Person person, int index) {
-    updatePerson(person);
-    recordPerson(person, index);
-    long finishTime = person.lastUpdated + timestep;
-    Exporter.export(person, finishTime, exporterRuntimeOptions);
-    return person;
-  }
-
-  /**
-   * Update a previously created person from the time they were last updated until Generator.stop or
-   * they die, whichever comes sooner.
-   * @param person the previously created person to update
-   */
-  public void updatePerson(Person person) {
-    HealthInsuranceModule healthInsuranceModule = new HealthInsuranceModule();
-    EncounterModule encounterModule = new EncounterModule();
-
-    long time = person.lastUpdated;
-    while (person.alive(time) && time < stop) {
-
-      healthInsuranceModule.process(person, time + timestep);
-      encounterModule.process(person, time);
-
-      Iterator<Module> iter = person.currentModules.iterator();
-      while (iter.hasNext()) {
-        Module module = iter.next();
-        // System.out.format("Processing module %s\n", module.name);
-        if (module.process(person, time)) {
-          // System.out.format("Removing module %s\n", module.name);
-          iter.remove(); // this module has completed/terminated.
-        }
-      }
-      encounterModule.endEncounterModuleEncounters(person, time);
-      person.lastUpdated = time;
-      HealthRecordEditors.getInstance().executeAll(
-              person, person.record, time, timestep, person.random);
-      time += timestep;
-    }
-
-    DeathModule.process(person, time);
-  }
-  
-  /**
-   * Create a new person and update them until until Generator.stop or
-   * they die, whichever comes sooner.
-   * @param personSeed Seed for the random person
-   * @param demoAttributes Demographic attributes for the new person, {@link #randomDemographics}
-   * @return the new person
-   */
-  public Person createPerson(long personSeed, Map<String, Object> demoAttributes) {
-    Person person = new Person(personSeed);
-    person.populationSeed = this.options.seed;
-    person.attributes.putAll(demoAttributes);
-    person.attributes.put(Person.LOCATION, location);
-    person.lastUpdated = (long) demoAttributes.get(Person.BIRTHDATE);
-
-    LifecycleModule.birth(person, person.lastUpdated);
-    person.currentModules = Module.getModules(modulePredicate);
-
-    updatePerson(person);
-    
-    return person;
-  }
-  
-  /**
-   * Create a set of random demographics.
-   * @param seed The random seed to use
-   * @return demographics
-   */
-  public Map<String, Object> randomDemographics(Random seed) {
-    Demographics city = location.randomCity(seed);
-    Map<String, Object> demoAttributes = pickDemographics(seed, city);
-    return demoAttributes;
-  }
-  
-  /**
-   * Record the person using whatever tracking mechanisms are currently configured.
-   * @param person the person to record
-   * @param index the index of the person being recorded, e.g. if generating 100 people, the index
-   *     would identify which of those 100 is being recorded.
-   */
-  public void recordPerson(Person person, int index) {
-    long finishTime = person.lastUpdated + timestep;
-    boolean isAlive = person.alive(finishTime);
-    
-    if (database != null) {
-      database.store(person);
-    }
-
-    if (internalStore != null) {
-      internalStore.add(person);
-    }
-
-    if (this.metrics != null) {
-      metrics.recordStats(person, finishTime, Module.getModules(modulePredicate));
-    }
-
-    if (!this.logLevel.equals("none")) {
-      writeToConsole(person, index, finishTime, isAlive);
-    }
-
-    String key = isAlive ? "alive" : "dead";
-
-    AtomicInteger count = stats.get(key);
-    count.incrementAndGet();
-
-    totalGeneratedPopulation.incrementAndGet();
-  }
 
   private synchronized void writeToConsole(Person person, int index, long time, boolean isAlive) {
     // this is synchronized to ensure all lines for a single person are always printed 
