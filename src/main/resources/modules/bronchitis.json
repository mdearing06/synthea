--- conflicted
+++ resolved
@@ -208,10 +208,6 @@
         }
       ]
     },
-<<<<<<< HEAD
-    
-=======
->>>>>>> 12840fce
     "Chest_Xray": {
       "type": "Procedure",
       "reason": "Bronchitis_Infection",
