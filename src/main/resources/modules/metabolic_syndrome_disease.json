{
  "name": "Metabolic Syndrome Disease Progression",
  "remarks": [],
  "states": {
    "Initial": {
      "type": "Initial",
      "direct_transition": "Initial_Eye_Health"
    },
    "Initial_Eye_Health": {
      "type": "SetAttribute",
      "attribute": "diabetic_eye_damage",
      "value": 0,
      "direct_transition": "Initial_Nerve_Health"
    },
    "Initial_Nerve_Health": {
      "type": "SetAttribute",
      "attribute": "diabetic_nerve_damage",
      "value": 0,
      "direct_transition": "Age_Guard"
    },
    "Age_Guard": {
      "type": "Guard",
      "allow": {
        "condition_type": "Age",
        "operator": ">=",
        "quantity": 18,
        "unit": "years"
      },
      "conditional_transition": [
        {
          "transition": "Veteran_Diabetes_Prevalence",
          "condition": {
            "condition_type": "Attribute",
            "attribute": "veteran",
            "operator": "is not nil"
          }
        },
        {
          "transition": "Non_Veteran_Diabetes_Prevalence"
        }
      ]
    },
    "Eventual_Prediabetes": {
      "type": "Delay",
      "range": {
        "low": 0,
        "high": 37,
        "unit": "years"
      },
      "remarks": [
        "we assume that diabetes and prediabetes generally onset between the ages of 18-55"
      ],
      "direct_transition": "Onset_Prediabetes"
    },
    "Eventual_Diabetes": {
      "type": "SetAttribute",
      "attribute": "time_until_diabetes_onset",
      "direct_transition": "Already_age_18",
      "remarks": [
        "we assume that diabetes and prediabetes generally onset between the ages of 18-55",
        "this tracks a little lower so that we can diagnose prediabetes early and then diabetes later",
        "there is little info on how many patients with prediabetes progress to diabetes",
        "so we assume that 38% of patients with diabetes had a prediabetes diagnosis"
      ],
      "distribution": {
        "kind": "GAUSSIAN",
        "parameters": {
          "mean": 55,
          "standardDeviation": 15
        }
      }
    },
    "Onset_Prediabetes": {
      "type": "SetAttribute",
      "attribute": "prediabetes",
      "value": true,
      "direct_transition": "No_Diabetes"
    },
    "No_Diabetes": {
      "type": "Terminal"
    },
    "Onset_Prediabetes_Towards_Diabetes": {
      "type": "SetAttribute",
      "attribute": "prediabetes",
      "value": true,
      "direct_transition": "Onset_Diabetes"
    },
    "Onset_Diabetes": {
      "type": "SetAttribute",
      "attribute": "diabetes",
      "value": true,
      "direct_transition": "Chance_to_Onset_Hypertension_at_Diabetes_Onset"
    },
    "Chance_to_Onset_Hypertension_at_Diabetes_Onset": {
      "type": "Simple",
      "complex_transition": [
        {
          "condition": {
            "condition_type": "Attribute",
            "attribute": "hypertension",
            "operator": "==",
            "value": true
          },
          "transition": "Retinopathy_Progression"
        },
        {
          "distributions": [
            {
              "distribution": 0.423,
              "transition": "Onset_Hypertension_with_Diabetes"
            },
            {
              "distribution": 0.577,
              "transition": "No_Hypertension_With_Diabetes"
            }
          ],
          "remarks": [
            "59.4% of adults with diabetes have hypertension http://www.cdc.gov/MMWr/preview/mmwrhtml/su6203a24.htm#Tab",
            "but we already gave 29.6% of adults hypertension above, so we only give 42.3% hypertension here, not 59%",
            ".296 + .704(x) = .594,  x = .423"
          ]
        }
      ]
    },
    "Onset_Hypertension_with_Diabetes": {
      "type": "SetAttribute",
      "attribute": "hypertension",
      "value": true,
      "direct_transition": "Retinopathy_Progression"
    },
    "No_Hypertension_With_Diabetes": {
      "type": "SetAttribute",
      "attribute": "hypertension",
      "value": false,
      "direct_transition": "Retinopathy_Progression"
    },
    "Diabetes_Progression": {
      "type": "Delay",
      "exact": {
        "quantity": 1,
        "unit": "months"
      },
      "direct_transition": "Retinopathy_Progression"
    },
    "Retinopathy_Progression": {
      "type": "Simple",
      "remarks": [
        "In the USA, studies estimate that 28.5–40.3 % of patients with type 2 diabetes had DR, and 4.4–8.2 % of them had VTDR",
        "https://www.ncbi.nlm.nih.gov/pubmed/15078674",
        "https://www.ncbi.nlm.nih.gov/pmc/articles/PMC4657234/",
        "https://eandv.biomedcentral.com/articles/10.1186/s40662-015-0026-2",
        "Currently the %s below do not take into consideration any medications the patient may be taking"
      ],
      "complex_transition": [
        {
          "condition": {
            "condition_type": "Attribute",
            "attribute": "diabetic_eye_damage",
            "operator": "==",
            "value": 0
          },
          "distributions": [
            {
              "distribution": 0.998,
              "transition": "Neuropathy_Progression"
            },
            {
              "distribution": 0.002,
              "transition": "Set_Mild_Eye_Damage"
            }
          ],
          "remarks": [
            "Prevalence of DR = ~40%, we assume an estimated lifespan of ~20 yrs after diagnosis",
            ".2%/month  over 20 yrs, 1- (.998 ^ (12*20)) = .38 "
          ]
        },
        {
          "condition": {
            "condition_type": "Attribute",
            "attribute": "diabetic_eye_damage",
            "operator": "==",
            "value": 1
          },
          "distributions": [
            {
              "distribution": 0.9915,
              "transition": "Set_Mild_Eye_Damage"
            },
            {
              "distribution": 0.0085,
              "transition": "Set_Moderate_Eye_Damage"
            }
          ],
          "remarks": [
            "Roughly 10% chance of DR progression per year == 0.85% chance per month",
            "https://eandv.biomedcentral.com/articles/10.1186/s40662-015-0026-2 (Table 3)"
          ]
        },
        {
          "condition": {
            "condition_type": "Attribute",
            "attribute": "diabetic_eye_damage",
            "operator": "==",
            "value": 2
          },
          "distributions": [
            {
              "distribution": 0.9975,
              "transition": "Set_Moderate_Eye_Damage"
            },
            {
              "distribution": 0.0025,
              "transition": "Set_Severe_Eye_Damage"
            }
          ],
          "remarks": [
            "Roughly 3% progression from NPDR to PDR per year == .25% per month",
            "https://eandv.biomedcentral.com/articles/10.1186/s40662-015-0026-2 (Table 3 again)"
          ]
        },
        {
          "condition": {
            "condition_type": "Attribute",
            "attribute": "diabetic_eye_damage",
            "operator": "==",
            "value": 3
          },
          "transition": "Set_Severe_Eye_Damage"
        }
      ]
    },
    "Set_Mild_Eye_Damage": {
      "type": "SetAttribute",
      "attribute": "diabetic_eye_damage",
      "value": 1,
      "direct_transition": "Mild_Eye_Damage_Symptom"
    },
    "Mild_Eye_Damage_Symptom": {
      "type": "Symptom",
      "symptom": "Blurred Vision",
      "range": {
        "low": 1,
        "high": 60
      },
      "direct_transition": "Set_Retinopathy"
    },
    "Set_Retinopathy": {
      "type": "SetAttribute",
      "attribute": "retinopathy",
      "value": true,
      "direct_transition": "Neuropathy_Progression"
    },
    "Set_Moderate_Eye_Damage": {
      "type": "SetAttribute",
      "attribute": "diabetic_eye_damage",
      "value": 2,
      "direct_transition": "Moderate_Eye_Damage_Symptom"
    },
    "Moderate_Eye_Damage_Symptom": {
      "type": "Symptom",
      "symptom": "Blurred Vision",
      "range": {
        "low": 20,
        "high": 100
      },
      "direct_transition": "Set_Nonproliferative_Retinopathy"
    },
    "Set_Nonproliferative_Retinopathy": {
      "type": "SetAttribute",
      "attribute": "nonproliferative_retinopathy",
      "value": true,
      "direct_transition": "Chance_of_Macular_Edema"
    },
    "Set_Severe_Eye_Damage": {
      "type": "SetAttribute",
      "attribute": "diabetic_eye_damage",
      "value": 3,
      "direct_transition": "Severe_Eye_Damage_Symptom"
    },
    "Severe_Eye_Damage_Symptom": {
      "type": "Symptom",
      "symptom": "Blurred Vision",
      "range": {
        "low": 50,
        "high": 100
      },
      "direct_transition": "Set_Proliferative_Retinopathy"
    },
    "Set_Proliferative_Retinopathy": {
      "type": "SetAttribute",
      "attribute": "proliferative_retinopathy",
      "value": true,
      "direct_transition": "Chance_of_Macular_Edema"
    },
    "Chance_of_Macular_Edema": {
      "type": "Simple",
      "remarks": [
        "Incidence of DME is very low. Very rough estimate == ~1% per year.",
        "only around 20% of patients will hit this state, so we scale up to about 5% per year among those patients",
        "5% / yr = .4% / month",
        "https://www.ncbi.nlm.nih.gov/pmc/articles/PMC4657234/table/Tab5/"
      ],
      "distributed_transition": [
        {
          "distribution": 0.004,
          "transition": "Set_Macular_Edema"
        },
        {
          "distribution": 0.996,
          "transition": "Chance_of_Blindness"
        }
      ]
    },
    "Set_Macular_Edema": {
      "type": "SetAttribute",
      "attribute": "macular_edema",
      "value": true,
      "direct_transition": "Chance_of_Blindness"
    },
    "Chance_of_Blindness": {
      "type": "Simple",
      "remarks": [
        "estimated prevalence of blindness is ~1% in MA; among diabetics we estimate 3%",
        "3% / 30 yrs = ~ 0.01 % / month",
        "http://www.idf.org/sites/default/files/IDF%2520Toolkit_Backgrounder_FINAL.pdf"
      ],
      "distributed_transition": [
        {
          "distribution": 0.0001,
          "transition": "Set_Blindness"
        },
        {
          "distribution": 0.9999,
          "transition": "Neuropathy_Progression"
        }
      ]
    },
    "Set_Blindness": {
      "type": "SetAttribute",
      "attribute": "blindness",
      "value": true,
      "direct_transition": "Neuropathy_Progression"
    },
    "Neuropathy_Progression": {
      "type": "Simple",
      "complex_transition": [
        {
          "condition": {
            "condition_type": "Attribute",
            "attribute": "diabetic_nerve_damage",
            "operator": "==",
            "value": 0
          },
          "distributions": [
            {
              "distribution": 0.9971,
              "transition": "Loop_back_to_Start"
            },
            {
              "distribution": 0.0029,
              "transition": "Set_Mild_Nerve_Damage"
            }
          ],
          "remarks": [
            "DPN affects as many as 1/2 of all patients with diabetes.",
            "50% over 20 years == ~ 0.29% per month"
          ]
        },
        {
          "condition": {
            "condition_type": "Attribute",
            "attribute": "diabetic_nerve_damage",
            "operator": "==",
            "value": 1
          },
          "distributions": [
            {
              "distribution": 0.997,
              "transition": "Set_Mild_Nerve_Damage"
            },
            {
              "distribution": 0.003,
              "transition": "Set_Moderate_Nerve_Damage"
            }
          ],
          "remarks": [
            "at/beyond this point I can't find any well-defined #s on progression of diabetic neuropathy",
            "0.3% / month --> 3.5% / yr --> 66% over 30 yrs"
          ]
        },
        {
          "condition": {
            "condition_type": "Attribute",
            "attribute": "diabetic_nerve_damage",
            "operator": "==",
            "value": 2
          },
          "distributions": [
            {
              "distribution": 0.997,
              "transition": "Set_Moderate_Nerve_Damage"
            },
            {
              "distribution": 0.003,
              "transition": "Set_Severe_Nerve_Damage"
            }
          ]
        },
        {
          "condition": {
            "condition_type": "Attribute",
            "attribute": "diabetic_nerve_damage",
            "operator": "==",
            "value": 3
          },
          "transition": "Set_Severe_Nerve_Damage"
        }
      ]
    },
    "Set_Mild_Nerve_Damage": {
      "type": "SetAttribute",
      "attribute": "diabetic_nerve_damage",
      "value": 1,
      "direct_transition": "Set_Neuropathy"
    },
    "Set_Neuropathy": {
      "type": "SetAttribute",
      "attribute": "neuropathy",
      "value": true,
      "direct_transition": "Mild_Nerve_Damage_Symptom"
    },
    "Mild_Nerve_Damage_Symptom": {
      "type": "Symptom",
      "symptom": "Tingling in Hands and Feet",
      "range": {
        "low": 1,
        "high": 80
      },
      "direct_transition": "Loop_back_to_Start"
    },
    "Set_Moderate_Nerve_Damage": {
      "type": "SetAttribute",
      "attribute": "diabetic_nerve_damage",
      "value": 2,
      "direct_transition": "Moderate_Nerve_Damage_Symptom"
    },
    "Moderate_Nerve_Damage_Symptom": {
      "type": "Symptom",
      "symptom": "Tingling in Hands and Feet",
      "range": {
        "low": 20,
        "high": 100
      },
      "direct_transition": "Loop_back_to_Start"
    },
    "Set_Severe_Nerve_Damage": {
      "type": "SetAttribute",
      "attribute": "diabetic_nerve_damage",
      "value": 3,
      "direct_transition": "Severe_Nerve_Damage_Symptom"
    },
    "Severe_Nerve_Damage_Symptom": {
      "type": "Symptom",
      "symptom": "Tingling in Hands and Feet",
      "range": {
        "low": 50,
        "high": 100
      },
      "direct_transition": "Loop_back_to_Start"
    },
    "Loop_back_to_Start": {
      "type": "Simple",
      "direct_transition": "Diabetes_Progression"
    },
    "Non_Veteran_Diabetes_Prevalence": {
      "type": "Simple",
      "remarks": [
        "diabetes prevalence %s based on the following",
        "http://www.mass.gov/eohhs/gov/departments/dph/programs/community-health/diabetes/facts/diabetes-statistics.html",
        "prediabetes prevalence is ~38 % overall and similar among most races but slightly lower among Native americans",
        "https://www.ncbi.nlm.nih.gov/pmc/articles/PMC3830901/",
        "http://www.diabetes.org/living-with-diabetes/treatment-and-care/high-risk-populations/treatment-american-indians.html",
        "It is estimated that 27.8% of people with diabetes are undiagnosed",
        "https://www.cdc.gov/diabetes/pdfs/data/2014-report-estimates-of-diabetes-and-its-burden-in-the-united-states.pdf",
        "therefore the diabetes %s are all scaled up by a factor of 1.278, ",
        "so that the total % of people that eventually get diabetes is higher, but the current population with diabetes should be around 8.8%",
        "because there is a delay before diabetes onsets",
        "similarly the prediabetes #s are scaled up (but by a little less) so the current prediabetic % at any time is ~38%"
      ],
      "complex_transition": [
        {
          "condition": {
            "condition_type": "Race",
            "race": "White"
          },
          "distributions": [
            {
              "distribution": 0.25,
              "transition": "Eventual_Diabetes",
              "remarks": [
                "0.065 * 1.278"
              ]
            },
            {
              "distribution": 0.45,
              "transition": "Eventual_Prediabetes",
              "remarks": [
                "0.38 * 1.2"
              ]
            },
            {
              "distribution": 0.3,
              "transition": "No_Diabetes"
            }
          ]
        },
        {
          "condition": {
            "condition_type": "Race",
            "race": "Hispanic"
          },
          "distributions": [
            {
              "distribution": 0.25,
              "transition": "Eventual_Diabetes",
              "remarks": [
                "0.142 * 1.278"
              ]
            },
            {
              "distribution": 0.45,
              "transition": "Eventual_Prediabetes",
              "remarks": [
                "0.38 * 1.2"
              ]
            },
            {
              "distribution": 0.3,
              "transition": "No_Diabetes"
            }
          ]
        },
        {
          "condition": {
            "condition_type": "Race",
            "race": "Black"
          },
          "distributions": [
            {
              "distribution": 0.25,
              "transition": "Eventual_Diabetes",
              "remarks": [
                "0.128 * 1.278"
              ]
            },
            {
              "distribution": 0.45,
              "transition": "Eventual_Prediabetes",
              "remarks": [
                "0.38 * 1.2"
              ]
            },
            {
              "distribution": 0.3,
              "transition": "No_Diabetes"
            }
          ]
        },
        {
          "condition": {
            "condition_type": "Race",
            "race": "Asian"
          },
          "distributions": [
            {
              "distribution": 0.25,
              "transition": "Eventual_Diabetes",
              "remarks": [
                "0.16 * 1.278"
              ]
            },
            {
              "distribution": 0.45,
              "transition": "Eventual_Prediabetes",
              "remarks": [
                "0.38 * 1.2"
              ]
            },
            {
              "distribution": 0.3,
              "transition": "No_Diabetes"
            }
          ]
        },
        {
          "condition": {
            "condition_type": "Race",
            "race": "Native"
          },
          "distributions": [
            {
              "distribution": 0.25,
              "transition": "Eventual_Diabetes",
              "remarks": [
                "0.143 * 1.278"
              ]
            },
            {
              "distribution": 0.36,
              "transition": "Eventual_Prediabetes",
              "remarks": [
                "0.30 * 1.2"
              ]
            },
            {
              "distribution": 0.39,
              "transition": "No_Diabetes"
            }
          ]
        },
        {
          "remarks": [
            "for Other races, just fall back to overall state %s"
          ],
          "distributions": [
            {
              "distribution": 0.25,
              "transition": "Eventual_Diabetes",
              "remarks": [
                "0.08 * 1.278"
              ]
            },
            {
              "distribution": 0.45,
              "transition": "Eventual_Prediabetes",
              "remarks": [
                "0.38 * 1.2"
              ]
            },
            {
              "distribution": 0.3,
              "transition": "No_Diabetes"
            }
          ]
        }
      ]
    },
    "Veteran_Diabetes_Prevalence": {
      "type": "Simple",
      "distributed_transition": [
        {
          "transition": "Eventual_Diabetes",
          "distribution": 0.25
        },
        {
          "transition": "Eventual_Prediabetes",
          "distribution": 0.45
        },
        {
          "transition": "No_Diabetes",
          "distribution": 0.3
        }
      ]
<<<<<<< HEAD
=======
    },
    "Onset_Prediabetes_2": {
      "type": "SetAttribute",
      "attribute": "prediabetes",
      "direct_transition": "Delay_Another_Year",
      "value": true
    },
    "Countdown to Diabetes": {
      "type": "Counter",
      "attribute": "time_until_diabetes_onset",
      "action": "decrement",
      "distributed_transition": [
        {
          "transition": "Onset_Prediabetes_2",
          "distribution": 0.05
        },
        {
          "transition": "Delay_Another_Year",
          "distribution": 0.95
        }
      ]
    },
    "Already_age_18": {
      "type": "Counter",
      "attribute": "time_until_diabetes_onset",
      "action": "decrement",
      "conditional_transition": [
        {
          "transition": "Onset_Prediabetes_Towards_Diabetes",
          "condition": {
            "condition_type": "Attribute",
            "attribute": "time_until_diabetes_onset",
            "operator": "<=",
            "value": 0
          }
        },
        {
          "transition": "Countdown to Diabetes"
        }
      ],
      "amount": 18
    },
    "Delay_Another_Year": {
      "type": "Delay",
      "distribution": {
        "kind": "EXACT",
        "parameters": {
          "value": 1
        }
      },
      "unit": "years",
      "conditional_transition": [
        {
          "transition": "Onset_Prediabetes_Towards_Diabetes",
          "condition": {
            "condition_type": "Attribute",
            "attribute": "time_until_diabetes_onset",
            "operator": "<=",
            "value": 0
          }
        },
        {
          "transition": "Countdown to Diabetes"
        }
      ]
>>>>>>> 30383d0d
    }
  },
  "gmf_version": 1
}<|MERGE_RESOLUTION|>--- conflicted
+++ resolved
@@ -661,8 +661,6 @@
           "distribution": 0.3
         }
       ]
-<<<<<<< HEAD
-=======
     },
     "Onset_Prediabetes_2": {
       "type": "SetAttribute",
@@ -728,7 +726,6 @@
           "transition": "Countdown to Diabetes"
         }
       ]
->>>>>>> 30383d0d
     }
   },
   "gmf_version": 1
