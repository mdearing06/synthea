{
  "name": "Osteoarthritis",
  "remarks": [
    "Osteoarthritis (OA) is a breakdown of cartilage in the joints. It is a chronic condition ",
    "that only worsens with time. OA is more likely in females (2:1) and the risk of OA increases ",
    "with age. OA also accounts for most of the total joint replacements (knees and hips) in the U.S.",
    "Joint replacements are handled by the total_joint_replacement module and triggered by the ",
    "'joint_replacement' attribute.",
    "Information on treatment, prevalence, and incidence of specific arthritis types from the CDC: ",
    "http://www.cdc.gov/arthritis/basics/types.html",
    "Overall prevalence of arthritis: ",
    "http://www.cdc.gov/arthritis/data_statistics/national-statistics.html"
  ],
  "states": {
    "Initial": {
      "type": "Initial",
      "remarks": [
        "======================================================================",
        " INCIDENCE                                                            ",
        "======================================================================",
        " | Arthritis Type | Prevalence | Ratio F:M | ",
        " ------------------------------------------- ",
        " | Osteoarthritis |   0.34000  |    2:1    | ",
        " ------------------------------------------- "
      ],
      "direct_transition": "Delay_Until_Arthritis"
    },
    "Delay_Until_Arthritis": {
      "type": "Delay",
      "conditional_transition": [
        {
          "transition": "Veteran",
          "condition": {
<<<<<<< HEAD
            "condition_type": "Attribute",
            "attribute": "veteran",
            "operator": "is not nil"
          }
=======
            "condition_type": "Gender",
            "gender": "M"
          },
          "distributions": [
            {
              "distribution": 0.113,
              "transition": "Delay_Until_Symptoms"
            },
            {
              "distribution": 0.887,
              "transition": "Terminal"
            }
          ]
>>>>>>> a2e646a3
        },
        {
          "transition": "Non_Veteran",
          "condition": {
<<<<<<< HEAD
            "condition_type": "Attribute",
            "attribute": "veteran",
            "operator": "is nil"
          }
        }
      ],
      "exact": {
        "quantity": 25,
        "unit": "years"
      }
    },
=======
            "condition_type": "Gender",
            "gender": "F"
          },
          "distributions": [
            {
              "distribution": 0.2267,
              "transition": "Delay_Until_Symptoms"
            },
            {
              "distribution": 0.7733,
              "transition": "Terminal"
            }
          ]
        }
      ]
    },
    "Delay_Until_Symptoms": {
      "type": "Delay",
      "range": {
        "low": 10,
        "high": 40,
        "unit": "years"
      },
      "direct_transition": "OA_Symptom1"
    },
     "OA_Symptom1": {
      "type": "Symptom",
      "symptom": "Joint Pain",
      "range": {
        "low": 0,
        "high": 20
      },
      "direct_transition": "OA_Symptom2"
    },
    "OA_Symptom2": {
      "type": "Symptom",
      "symptom": "Joint Stiffness",
      "range": {
        "low": 0,
        "high": 20
      },
      "direct_transition": "Delay_Until_Arthritis"
    },
    "Delay_Until_Arthritis": {
      "type": "Delay",
      "range": {
        "low": 15,
        "high": 40,
        "unit": "years"
      },
      "direct_transition": "OA_Symptom1_Advances"
    },

    "OA_Symptom1_Advances": {
      "type": "Symptom",
      "symptom": "Joint Pain",
      "range": {
        "low": 0,
        "high": 50
      },
      "direct_transition": "OA_Symptom2_Advances"
    },
    "OA_Symptom2_Advances": {
      "type": "Symptom",
      "symptom": "Joint Stiffness",
      "range": {
        "low": 0,
        "high": 50
      },
      "direct_transition": "Osteoarthritis"
    },
>>>>>>> a2e646a3
    "Osteoarthritis": {
      "type": "Delay",
      "distributed_transition": [
        {
          "distribution": 0.234,
          "transition": "OA_Of_The_Hand"
        },
        {
          "distribution": 0.561,
          "transition": "OA_Of_The_Knee"
        },
        {
          "distribution": 0.205,
          "transition": "OA_Of_The_Hip"
        }
      ],
      "remarks": [
        "======================================================================",
        " OSTEOARTHRITIS                                                       ",
        "======================================================================",
        "Source: http://www.cdc.gov/arthritis/basics/osteoarthritis.htm"
      ],
      "range": {
        "low": 0,
        "high": 55,
        "unit": "years"
      }
    },
    "OA_Of_The_Hand": {
      "type": "ConditionOnset",
      "target_encounter": "OA_Diagnosis",
      "assign_to_attribute": "osteoarthritis",
      "codes": [
        {
          "system": "SNOMED-CT",
          "code": "201834006",
          "display": "Localized, primary osteoarthritis of the hand"
        }
      ],
      "direct_transition": "OA_Diagnosis"
    },
    "OA_Of_The_Knee": {
      "type": "ConditionOnset",
      "target_encounter": "OA_Diagnosis",
      "assign_to_attribute": "osteoarthritis",
      "codes": [
        {
          "system": "SNOMED-CT",
          "code": "239873007",
          "display": "Osteoarthritis of knee"
        }
      ],
      "direct_transition": "OA_Diagnosis"
    },
    "OA_Of_The_Hip": {
      "type": "ConditionOnset",
      "target_encounter": "OA_Diagnosis",
      "assign_to_attribute": "osteoarthritis",
      "codes": [
        {
          "system": "SNOMED-CT",
          "code": "239872002",
          "display": "Osteoarthritis of hip"
        }
      ],
      "direct_transition": "OA_Diagnosis"
    },
    "OA_Diagnosis": {
      "type": "Encounter",
      "encounter_class": "ambulatory",
      "reason": "osteoarthritis",
      "codes": [
        {
          "system": "SNOMED-CT",
          "code": "185347001",
          "display": "Encounter for problem"
        }
      ],
      "direct_transition": "OA_CarePlan"
    },
    "OA_CarePlan": {
      "type": "CarePlanStart",
      "target_encounter": "OA_Diagnosis",
      "assign_to_attribute": "arthritis_careplan",
      "reason": "osteoarthritis",
      "codes": [
        {
          "system": "SNOMED-CT",
          "code": "872781000000100",
          "display": "Musculoskeletal care"
        }
      ],
      "activities": [
        {
          "system": "SNOMED-CT",
          "code": "872781000000100",
          "display": "Joint mobility exercises"
        },
        {
          "system": "SNOMED-CT",
          "code": "266694003",
          "display": "Heat therapy"
        }
      ],
      "direct_transition": "OA_Pain_Medication"
    },
    "OA_Pain_Medication": {
      "type": "MedicationOrder",
      "target_encounter": "OA_Diagnosis",
      "reason": "osteoarthritis",
      "codes": [
        {
          "system": "RxNorm",
          "code": "849727",
          "display": "Naproxen sodium 220 MG [Aleve]"
        }
      ],
      "remarks": [
        "For knees or hips we can consider joint replacement surgery. However this is not a ",
        "treatment option for arthritis of the hand. The total_joint_replacement module will ",
        "not process a joint replacement surgery until the patient is over 50 years of age.",
        "Source for hip and knee replacement prevalence: ",
        "http://www.cdc.gov/arthritis/data_statistics/arthritis-related-stats.htm ",
        "Estimated prevalence of Osteoarthritis is 34%. ",
        "Estimated prevalence of hip replacements is 0.165% (80% are for OA => 0.132%).",
        "Therefore (0.00132 / (0.34 * 0.205)) => 0.0189 of all hip OA leads to hip replacement.",
        "Estimated prevalence of knee replacements is 0.243% (95% are for OA => 0.231%).",
        "Therefore (0.00231 / (0.34 * 0.561)) => 0.0121 of all knee OA leads to knee replacement."
      ],
      "complex_transition": [
        {
          "condition": {
            "condition_type": "PriorState",
            "name": "OA_Of_The_Knee"
          },
          "distributions": [
            {
              "distribution": 0.0121,
              "transition": "Setup_Knee_Replacement"
            },
            {
              "distribution": 0.9879,
              "transition": "End_Encounter"
            }
          ]
        },
        {
          "condition": {
            "condition_type": "PriorState",
            "name": "OA_Of_The_Hip"
          },
          "distributions": [
            {
              "distribution": 0.0189,
              "transition": "Setup_Hip_Replacement"
            },
            {
              "distribution": 0.9811,
              "transition": "End_Encounter"
            }
          ]
        },
        {
          "distributions": [
            {
              "distribution": 1,
              "transition": "End_Encounter"
            }
          ]
        }
      ]
    },
    "Setup_Knee_Replacement": {
      "type": "SetAttribute",
      "attribute": "joint_replacement",
      "value": "knee",
      "direct_transition": "End_Encounter"
    },
    "Setup_Hip_Replacement": {
      "type": "SetAttribute",
      "attribute": "joint_replacement",
      "value": "hip",
      "direct_transition": "End_Encounter"
    },
<<<<<<< HEAD
    "End_Encounter": {
      "type": "EncounterEnd",
=======
    "End_Encounter" : {
      "type" : "EncounterEnd",
      "direct_transition" : "OA_Symptom1_Ends"
    },
    "OA_Symptom1_Ends": {
      "type": "Symptom",
      "symptom": "Joint Pain",
      "exact": {
        "quantity": 0
      },
      "direct_transition": "OA_Symptom2_Ends"
    },
     "OA_Symptom2_Ends": {
      "type": "Symptom",
      "symptom": "Joint Stiffness",
      "exact": {
        "quantity": 0
      },
>>>>>>> a2e646a3
      "direct_transition": "Terminal"
    },
    "Terminal": {
      "type": "Terminal"
    },
    "Veteran": {
      "type": "Simple",
      "complex_transition": [
        {
          "condition": {
            "condition_type": "Attribute",
            "attribute": "Vietnam_War",
            "operator": "is not nil"
          },
          "distributions": [
            {
              "transition": "Osteoarthritis",
              "distribution": 0.2
            },
            {
              "transition": "Terminal",
              "distribution": 0.8
            }
          ]
        },
        {
          "condition": {
            "condition_type": "Attribute",
            "attribute": "Early_Gulf_War",
            "operator": "is not nil"
          },
          "distributions": [
            {
              "transition": "Osteoarthritis",
              "distribution": 0.2642
            },
            {
              "transition": "Terminal",
              "distribution": 0.7358
            }
          ]
        },
        {
          "condition": {
            "condition_type": "Attribute",
            "attribute": "Late_Gulf_War",
            "operator": "is not nil"
          },
          "distributions": [
            {
              "transition": "Osteoarthritis",
              "distribution": 0.22
            },
            {
              "transition": "Terminal",
              "distribution": 0.78
            }
          ]
        }
      ]
    },
    "Non_Veteran": {
      "type": "Simple",
      "complex_transition": [
        {
          "condition": {
            "condition_type": "Gender",
            "gender": "M"
          },
          "distributions": [
            {
              "transition": "Osteoarthritis",
              "distribution": 0.21
            },
            {
              "transition": "Terminal",
              "distribution": 0.79
            }
          ]
        },
        {
          "condition": {
            "condition_type": "Gender",
            "gender": "F"
          },
          "distributions": [
            {
              "transition": "Osteoarthritis",
              "distribution": 0.2267
            },
            {
              "transition": "Terminal",
              "distribution": 0.7733
            }
          ]
        }
      ]
    }
  }
}<|MERGE_RESOLUTION|>--- conflicted
+++ resolved
@@ -23,125 +23,10 @@
         " | Osteoarthritis |   0.34000  |    2:1    | ",
         " ------------------------------------------- "
       ],
-      "direct_transition": "Delay_Until_Arthritis"
-    },
-    "Delay_Until_Arthritis": {
-      "type": "Delay",
-      "conditional_transition": [
-        {
-          "transition": "Veteran",
-          "condition": {
-<<<<<<< HEAD
-            "condition_type": "Attribute",
-            "attribute": "veteran",
-            "operator": "is not nil"
-          }
-=======
-            "condition_type": "Gender",
-            "gender": "M"
-          },
-          "distributions": [
-            {
-              "distribution": 0.113,
-              "transition": "Delay_Until_Symptoms"
-            },
-            {
-              "distribution": 0.887,
-              "transition": "Terminal"
-            }
-          ]
->>>>>>> a2e646a3
-        },
-        {
-          "transition": "Non_Veteran",
-          "condition": {
-<<<<<<< HEAD
-            "condition_type": "Attribute",
-            "attribute": "veteran",
-            "operator": "is nil"
-          }
-        }
-      ],
-      "exact": {
-        "quantity": 25,
-        "unit": "years"
-      }
-    },
-=======
-            "condition_type": "Gender",
-            "gender": "F"
-          },
-          "distributions": [
-            {
-              "distribution": 0.2267,
-              "transition": "Delay_Until_Symptoms"
-            },
-            {
-              "distribution": 0.7733,
-              "transition": "Terminal"
-            }
-          ]
-        }
-      ]
-    },
-    "Delay_Until_Symptoms": {
-      "type": "Delay",
-      "range": {
-        "low": 10,
-        "high": 40,
-        "unit": "years"
-      },
-      "direct_transition": "OA_Symptom1"
-    },
-     "OA_Symptom1": {
-      "type": "Symptom",
-      "symptom": "Joint Pain",
-      "range": {
-        "low": 0,
-        "high": 20
-      },
-      "direct_transition": "OA_Symptom2"
-    },
-    "OA_Symptom2": {
-      "type": "Symptom",
-      "symptom": "Joint Stiffness",
-      "range": {
-        "low": 0,
-        "high": 20
-      },
-      "direct_transition": "Delay_Until_Arthritis"
-    },
-    "Delay_Until_Arthritis": {
-      "type": "Delay",
-      "range": {
-        "low": 15,
-        "high": 40,
-        "unit": "years"
-      },
-      "direct_transition": "OA_Symptom1_Advances"
-    },
-
-    "OA_Symptom1_Advances": {
-      "type": "Symptom",
-      "symptom": "Joint Pain",
-      "range": {
-        "low": 0,
-        "high": 50
-      },
-      "direct_transition": "OA_Symptom2_Advances"
-    },
-    "OA_Symptom2_Advances": {
-      "type": "Symptom",
-      "symptom": "Joint Stiffness",
-      "range": {
-        "low": 0,
-        "high": 50
-      },
-      "direct_transition": "Osteoarthritis"
-    },
->>>>>>> a2e646a3
+      "direct_transition": "Delay_Pre_Arthritis"
+    },
     "Osteoarthritis": {
-      "type": "Delay",
+      "type": "Simple",
       "distributed_transition": [
         {
           "distribution": 0.234,
@@ -161,12 +46,7 @@
         " OSTEOARTHRITIS                                                       ",
         "======================================================================",
         "Source: http://www.cdc.gov/arthritis/basics/osteoarthritis.htm"
-      ],
-      "range": {
-        "low": 0,
-        "high": 55,
-        "unit": "years"
-      }
+      ]
     },
     "OA_Of_The_Hand": {
       "type": "ConditionOnset",
@@ -324,126 +204,206 @@
       "value": "hip",
       "direct_transition": "End_Encounter"
     },
-<<<<<<< HEAD
     "End_Encounter": {
       "type": "EncounterEnd",
-=======
-    "End_Encounter" : {
-      "type" : "EncounterEnd",
-      "direct_transition" : "OA_Symptom1_Ends"
+      "direct_transition": "OA_Symptom1_Ends"
+    },
+    "Terminal": {
+      "type": "Terminal"
+    },
+    "Veteran": {
+      "type": "Simple",
+      "complex_transition": [
+        {
+          "condition": {
+            "condition_type": "Attribute",
+            "attribute": "Vietnam_War",
+            "operator": "is not nil"
+          },
+          "distributions": [
+            {
+              "transition": "Delay_Until_Symptoms",
+              "distribution": 0.2
+            },
+            {
+              "transition": "Terminal",
+              "distribution": 0.8
+            }
+          ]
+        },
+        {
+          "condition": {
+            "condition_type": "Attribute",
+            "attribute": "Early_Gulf_War",
+            "operator": "is not nil"
+          },
+          "distributions": [
+            {
+              "transition": "Delay_Until_Symptoms",
+              "distribution": 0.2642
+            },
+            {
+              "transition": "Terminal",
+              "distribution": 0.7358
+            }
+          ]
+        },
+        {
+          "condition": {
+            "condition_type": "Attribute",
+            "attribute": "Late_Gulf_War",
+            "operator": "is not nil"
+          },
+          "distributions": [
+            {
+              "transition": "Delay_Until_Symptoms",
+              "distribution": 0.22
+            },
+            {
+              "transition": "Terminal",
+              "distribution": 0.78
+            }
+          ]
+        }
+      ]
+    },
+    "Non_Veteran": {
+      "type": "Simple",
+      "complex_transition": [
+        {
+          "condition": {
+            "condition_type": "Gender",
+            "gender": "M"
+          },
+          "distributions": [
+            {
+              "transition": "Delay_Until_Symptoms",
+              "distribution": 0.21
+            },
+            {
+              "transition": "Terminal",
+              "distribution": 0.79
+            }
+          ]
+        },
+        {
+          "condition": {
+            "condition_type": "Gender",
+            "gender": "F"
+          },
+          "distributions": [
+            {
+              "transition": "Delay_Until_Symptoms",
+              "distribution": 0.2267
+            },
+            {
+              "transition": "Terminal",
+              "distribution": 0.7733
+            }
+          ]
+        }
+      ]
     },
     "OA_Symptom1_Ends": {
       "type": "Symptom",
       "symptom": "Joint Pain",
+      "cause": "",
       "exact": {
         "quantity": 0
       },
       "direct_transition": "OA_Symptom2_Ends"
     },
-     "OA_Symptom2_Ends": {
+    "OA_Symptom2_Ends": {
       "type": "Symptom",
       "symptom": "Joint Stiffness",
+      "cause": "",
       "exact": {
         "quantity": 0
       },
->>>>>>> a2e646a3
       "direct_transition": "Terminal"
     },
-    "Terminal": {
-      "type": "Terminal"
-    },
-    "Veteran": {
-      "type": "Simple",
-      "complex_transition": [
-        {
+    "Delay_Until_Symptoms": {
+      "type": "Delay",
+      "direct_transition": "OA_Symptom1",
+      "range": {
+        "low": 0,
+        "high": 15,
+        "unit": "years"
+      }
+    },
+    "OA_Symptom1": {
+      "type": "Symptom",
+      "symptom": "Joint Pain",
+      "cause": "",
+      "direct_transition": "OA_Symptom2",
+      "range": {
+        "low": 0,
+        "high": 20
+      }
+    },
+    "OA_Symptom2": {
+      "type": "Symptom",
+      "symptom": "Joint Stiffness",
+      "cause": "",
+      "direct_transition": "Delay_Until_Arthritis",
+      "range": {
+        "low": 0,
+        "high": 20
+      }
+    },
+    "Delay_Pre_Arthritis": {
+      "type": "Delay",
+      "conditional_transition": [
+        {
+          "transition": "Veteran",
           "condition": {
             "condition_type": "Attribute",
-            "attribute": "Vietnam_War",
+            "attribute": "veteran",
             "operator": "is not nil"
-          },
-          "distributions": [
-            {
-              "transition": "Osteoarthritis",
-              "distribution": 0.2
-            },
-            {
-              "transition": "Terminal",
-              "distribution": 0.8
-            }
-          ]
-        },
-        {
+          }
+        },
+        {
+          "transition": "Non_Veteran",
           "condition": {
             "condition_type": "Attribute",
-            "attribute": "Early_Gulf_War",
-            "operator": "is not nil"
-          },
-          "distributions": [
-            {
-              "transition": "Osteoarthritis",
-              "distribution": 0.2642
-            },
-            {
-              "transition": "Terminal",
-              "distribution": 0.7358
-            }
-          ]
-        },
-        {
-          "condition": {
-            "condition_type": "Attribute",
-            "attribute": "Late_Gulf_War",
-            "operator": "is not nil"
-          },
-          "distributions": [
-            {
-              "transition": "Osteoarthritis",
-              "distribution": 0.22
-            },
-            {
-              "transition": "Terminal",
-              "distribution": 0.78
-            }
-          ]
-        }
-      ]
-    },
-    "Non_Veteran": {
-      "type": "Simple",
-      "complex_transition": [
-        {
-          "condition": {
-            "condition_type": "Gender",
-            "gender": "M"
-          },
-          "distributions": [
-            {
-              "transition": "Osteoarthritis",
-              "distribution": 0.21
-            },
-            {
-              "transition": "Terminal",
-              "distribution": 0.79
-            }
-          ]
-        },
-        {
-          "condition": {
-            "condition_type": "Gender",
-            "gender": "F"
-          },
-          "distributions": [
-            {
-              "transition": "Osteoarthritis",
-              "distribution": 0.2267
-            },
-            {
-              "transition": "Terminal",
-              "distribution": 0.7733
-            }
-          ]
-        }
-      ]
+            "attribute": "veteran",
+            "operator": "is nil"
+          }
+        }
+      ],
+      "exact": {
+        "quantity": 25,
+        "unit": "years"
+      }
+    },
+    "Delay_Until_Arthritis": {
+      "type": "Delay",
+      "direct_transition": "OA_Symptom1_Advances",
+      "range": {
+        "low": 5,
+        "high": 30,
+        "unit": "years"
+      }
+    },
+    "OA_Symptom1_Advances": {
+      "type": "Symptom",
+      "symptom": "Joint Pain",
+      "cause": "",
+      "direct_transition": "OA_Symptom2_Advances",
+      "range": {
+        "low": 0,
+        "high": 50
+      }
+    },
+    "OA_Symptom2_Advances": {
+      "type": "Symptom",
+      "symptom": "Joint Stiffness",
+      "cause": "",
+      "direct_transition": "Osteoarthritis",
+      "range": {
+        "low": 0,
+        "high": 50
+      }
     }
   }
 }