--- conflicted
+++ resolved
@@ -5,7 +5,7 @@
 exporter.subfolders_by_id_substring = false
 # number of years of history to keep in exported records, anything older than this may be filtered out
 # set years_of_history = 0 to skip filtering altogether and keep the entire history
-exporter.years_of_history = 0
+exporter.years_of_history = 10
 # split records allows patients to have one record per provider organization
 exporter.split_records = false
 exporter.split_records.duplicate_data = false
@@ -26,13 +26,9 @@
 exporter.practitioner.fhir_stu3.export = false
 exporter.practitioner.fhir_dstu2.export = false
 exporter.encoding = UTF-8
-<<<<<<< HEAD
-exporter.csv.export = true
-=======
 exporter.json.export = false
 exporter.json.include_module_history = false
 exporter.csv.export = false
->>>>>>> 30ba8cb1
 # if exporter.csv.append_mode = true, then each run will add new data to any existing CSVs. if false, each run will clear out the files and start fresh 
 exporter.csv.append_mode = false
 # if exporter.csv.folder_per_run = true, then each run will have CSVs placed into a unique subfolder. if false, each run will only use the top-level csv folder
