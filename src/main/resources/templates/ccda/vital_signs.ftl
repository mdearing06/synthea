<#import "narrative_block.ftl" as narrative>
<#import "code_with_reference.ftl" as codes>
<#import "code_oid_lookup.ftl" as lookup>
<component>
  <!--Vital Signs-->
  <section>
    <templateId root="2.16.840.1.113883.10.20.22.2.4.1" extension="2015-08-01"/>
    <!--Vital Signs section template-->
    <code code="8716-3" codeSystem="2.16.840.1.113883.6.1" codeSystemName="LOINC" displayName="Vital signs"/>
    <title>Vital Signs</title>
    <@narrative.narrative entries=ehr_vital_signs section="observations"/>
    <entry typeCode="DRIV">
      <organizer classCode="CLUSTER" moodCode="EVN">
        <templateId root="2.16.840.1.113883.10.20.22.4.26"/>
        <templateId root="2.16.840.1.113883.10.20.22.4.26" extension="2015-08-01"/>
        <!-- Vital signs organizer template -->
        <id root="${UUID?api.toString()}"/>
        <code code="46680005" codeSystem="2.16.840.1.113883.6.96" displayName="Vital signs" codeSystemName="SNOMED CT">
          <translation code="74728-7" displayName="Vital signs, weight, height, head circumference, oximetry, BMI, and BSA panel" codeSystem="2.16.840.1.113883.6.1" codeSystemName="LOINC" />
        </code>
        <statusCode code="completed"/>
        <effectiveTime value="${time?number_to_date?string["yyyyMMddHHmmss"]}"/>
        <#list ehr_vital_signs as entry>
        <#if entry.value??>
        <component>
          <observation classCode="OBS" moodCode="EVN">
            <templateId root="2.16.840.1.113883.10.20.22.4.27"/>
            <templateId root="2.16.840.1.113883.10.20.22.4.27" extension="2014-06-09"/>
            <!-- Result observation template -->
            <id root="${UUID?api.toString()}"/>
            <@codes.code_section codes=entry.codes section="observations" counter=entry?counter />
            <text>
              <reference value="#observations-desc-${entry?counter}"/>
            </text>
            <statusCode code="completed"/>
            <effectiveTime value="${entry.start?number_to_date?string["yyyyMMddHHmmss"]}"/>
            <#if entry.value?is_number>
            <value xsi:type="PQ" value="${entry.value}" <#if entry.unit?? && (entry.unit?length > 0)>unit="${entry.unit}"</#if>/>
            <#elseif entry.value?is_boolean>
            <value xsi:type="BL" value="${entry.value?c}" />
            <#elseif entry.value?is_hash && entry.value.system?? && entry.value.code?? && entry.value.display??>
            <value xsi:type="CD" codeSystem="<@lookup.oid_for_code_system system=entry.value.system/>" code="${entry.value.code}" displayName="${entry.value.display}" />
            <#elseif entry.value?is_string>
            <value xsi:type="ST">${(entry.value)!""}</value>
            </#if>
          </observation>
        </component>
        <#elseif entry.observations?? && entry.observations?has_content>
        <#list entry.observations as obs>
        <component>
          <observation classCode="OBS" moodCode="EVN">
            <templateId root="2.16.840.1.113883.10.20.22.4.27"/>
            <templateId root="2.16.840.1.113883.10.20.22.4.27" extension="2014-06-09"/>
            <!-- Result observation template -->
            <id root="${UUID?api.toString()}"/>
            <@codes.code_section codes=obs.codes section="observations" counter=entry?counter />
            <text>
              <reference value="#observations-desc-${entry?counter}"/>
            </text>
            <statusCode code="completed"/>
            <effectiveTime value="${obs.start?number_to_date?string["yyyyMMddHHmmss"]}"/>
            <#if obs.value??>
            <#if obs.value?is_number>
            <value xsi:type="PQ" value="${obs.value}" <#if obs.unit?? && (obs.unit?length > 0)>unit="${obs.unit}"</#if>/>
            <#elseif obs.value?is_boolean>
<<<<<<< HEAD
            <value xsi:type="BL" value="${obs.value?c}" />
            <#elseif obs.value?is_hash && obs.value.system?? && obs.value.code?? && obs.value.display??>
            <value xsi:type="CD" codeSystem="<@lookup.oid_for_code_system system=obs.value.system/>" code="${obs.value.code}" displayName="${entry.value.display}" />
            <#elseif obs.value?is_string>
            <value xsi:type="ST">${(obs.value)!""}</value>
=======
            <value xsi:type="BL" value="${obs.value}" />
            <#elseif obs.value?is_hash && obs.value.system?? && obs.value.code?? && obs.value.display??>
            <value xsi:type="CD" codeSystem="<@lookup.oid_for_code_system system=obs.value.system/>" code="${obs.value.code}" displayName="${obs.value.display}" />
            <#elseif obs.value?is_string>
            <value xsi:type="ST">${obs.value}</value>
>>>>>>> 30383d0d
            </#if>
            <#else>
            <value xsi:type="PQ" nullFlavor="UNK"/>
            </#if>
          </observation>
        </component>
        </#list>
        <#else>
        <component>
          <observation classCode="OBS" moodCode="EVN">
            <templateId root="2.16.840.1.113883.10.20.22.4.27"/>
            <templateId root="2.16.840.1.113883.10.20.22.4.27" extension="2014-06-09"/>
            <!-- Result observation template -->
            <id root="${UUID?api.toString()}"/>
            <@codes.code_section codes=entry.codes section="observations" counter=entry?counter />
            <text>
              <reference value="#observations-desc-${entry?counter}"/>
            </text>
            <statusCode code="completed"/>
            <effectiveTime value="${entry.start?number_to_date?string["yyyyMMddHHmmss"]}"/>
            <value xsi:type="PQ" nullFlavor="UNK"/>
          </observation>
        </component>
        </#if>
        </#list>
      </organizer>
    </entry>
  </section>
</component><|MERGE_RESOLUTION|>--- conflicted
+++ resolved
@@ -63,19 +63,11 @@
             <#if obs.value?is_number>
             <value xsi:type="PQ" value="${obs.value}" <#if obs.unit?? && (obs.unit?length > 0)>unit="${obs.unit}"</#if>/>
             <#elseif obs.value?is_boolean>
-<<<<<<< HEAD
             <value xsi:type="BL" value="${obs.value?c}" />
-            <#elseif obs.value?is_hash && obs.value.system?? && obs.value.code?? && obs.value.display??>
-            <value xsi:type="CD" codeSystem="<@lookup.oid_for_code_system system=obs.value.system/>" code="${obs.value.code}" displayName="${entry.value.display}" />
-            <#elseif obs.value?is_string>
-            <value xsi:type="ST">${(obs.value)!""}</value>
-=======
-            <value xsi:type="BL" value="${obs.value}" />
             <#elseif obs.value?is_hash && obs.value.system?? && obs.value.code?? && obs.value.display??>
             <value xsi:type="CD" codeSystem="<@lookup.oid_for_code_system system=obs.value.system/>" code="${obs.value.code}" displayName="${obs.value.display}" />
             <#elseif obs.value?is_string>
-            <value xsi:type="ST">${obs.value}</value>
->>>>>>> 30383d0d
+            <value xsi:type="ST">${(obs.value)!""}</value>
             </#if>
             <#else>
             <value xsi:type="PQ" nullFlavor="UNK"/>
